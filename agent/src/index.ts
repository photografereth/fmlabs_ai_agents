--- conflicted
+++ resolved
@@ -78,10 +78,6 @@
 import { teeMarlinPlugin } from "@elizaos/plugin-tee-marlin";
 import { tonPlugin } from "@elizaos/plugin-ton";
 import { webSearchPlugin } from "@elizaos/plugin-web-search";
-<<<<<<< HEAD
-import { echoChamberPlugin } from "@elizaos/plugin-echochambers";
-import { akashPlugin } from "@elizaos/plugin-akash";
-=======
 
 import { giphyPlugin } from "@elizaos/plugin-giphy";
 import { letzAIPlugin } from "@elizaos/plugin-letzai";
@@ -92,7 +88,7 @@
 import { OpacityAdapter } from "@elizaos/plugin-opacity";
 import { openWeatherPlugin } from "@elizaos/plugin-open-weather";
 import { stargazePlugin } from "@elizaos/plugin-stargaze";
->>>>>>> 82607be2
+import { akashPlugin } from "@elizaos/plugin-akash";
 import Database from "better-sqlite3";
 import fs from "fs";
 import net from "net";
@@ -729,18 +725,15 @@
             getSecret(character, "OPEN_WEATHER_API_KEY")
                 ? openWeatherPlugin
                 : null,
-<<<<<<< HEAD
+            getSecret(character, "OBSIDIAN_API_TOKEN") ? obsidianPlugin : null,
+            getSecret(character, "ARTHERA_PRIVATE_KEY")?.startsWith("0x")
+                ? artheraPlugin
+                : null,
+            getSecret(character, "ALLORA_API_KEY") ? alloraPlugin : null,
             getSecret(character, "AKASH_MNEMONIC") &&
             getSecret(character, "AKASH_WALLET_ADDRESS")
                     ? akashPlugin
                     : null,
-=======
-            getSecret(character, "OBSIDIAN_API_TOKEN") ? obsidianPlugin : null,
-            getSecret(character, "ARTHERA_PRIVATE_KEY")?.startsWith("0x")
-                ? artheraPlugin
-                : null,
-            getSecret(character, "ALLORA_API_KEY") ? alloraPlugin : null,
->>>>>>> 82607be2
         ].filter(Boolean),
         providers: [],
         actions: [],
