--- conflicted
+++ resolved
@@ -1,211 +1,3 @@
-<<<<<<< HEAD
----
-sidebar_position: 5
----
-
-# Basic Usage
-
-This guide covers the fundamental concepts and patterns for using Eliza in your applications.
-
-## Prerequisites
-
-- Node.js 20+ required
-- PNPM for package management
-
-## Installation
-
-```bash
-pnpm install eliza
-
-# Database adapters
-pnpm install sqlite-vss better-sqlite3 # for SQLite (local development)
-pnpm install @supabase/supabase-js # for Supabase (production)
-
-# Optional - for Linux
-pnpm install --include=optional sharp
-```
-
-## Environment Setup
-
-Copy .env.example to .env and configure:
-
-```bash
-# Required
-OPENAI_API_KEY="sk-*" # OpenAI API key, starting with sk-
-XAI_MODEL="gpt-4o-mini" # Model selection (see below)
-
-# Model Selection Options
-XAI_MODEL=gpt-4o-mini                                   # OpenAI GPT-4
-XAI_MODEL=meta-llama/Meta-Llama-3.1-70B-Instruct-Turbo # Llama 70B
-XAI_MODEL=meta-llama/Meta-Llama-3.1-405B-Instruct      # Llama 405B
-XAI_MODEL=grok-beta                                     # Grok  
-
-# Optional - Model Configuration
-LOCALAI_URL="http://localhost:8080"
-LOCALAI_TOKEN="your-token"
-ANTHROPIC_API_KEY="your-claude-api-key"
-
-# Optional - Database (for production)
-POSTGRES_URL="postgres://user:pass@host:5432/db"  # Add this line
-SUPABASE_URL="https://your-supabase-url.supabase.co"
-SUPABASE_SERVICE_API_KEY="your-supabase-service-api-key"
-
-# Optional - Platform Integration
-DISCORD_TOKEN="your-discord-token"
-TELEGRAM_BOT_TOKEN="your-telegram-token"
-TWITTER_USERNAME="your-twitter-username"
-TWITTER_PASSWORD="your-twitter-password"
-
-# Optional - Voice Support
-ELEVENLABS_XI_API_KEY="your-elevenlabs-key"
-ELEVENLABS_MODEL_ID="eleven_multilingual_v2"
-ELEVENLABS_VOICE_ID="21m00Tcm4TlvDq8ikWAM"
-ELEVENLABS_VOICE_STABILITY=0.5
-ELEVENLABS_VOICE_SIMILARITY_BOOST=0.9
-ELEVENLABS_VOICE_STYLE=0.66
-ELEVENLABS_VOICE_USE_SPEAKER_BOOST=false
-ELEVENLABS_OPTIMIZE_STREAMING_LATENCY=4
-ELEVENLABS_OUTPUT_FORMAT=pcm_16000
-```
-
-## Creating an Agent Runtime
-
-Initialize with SQLite (local development):
-
-```typescript
-import { createAgentRuntime, Database } from "eliza";
-import { initializeDatabase, ModelProvider } from "eliza";
-
-// Initialize database (SQLite locally, Postgres in production)
-const db = initializeDatabase();
-
-// Get token for model provider (supports character-specific keys)
-const token = getTokenForProvider(ModelProvider.OPENAI, character);
-
-// Create runtime with default configuration
-const runtime = await createAgentRuntime(
-  character,
-  db,
-  token,
-  "./elizaConfig.yaml"
-);
-```
-
-For production with Supabase:
-
-```typescript
-import { SupabaseDatabaseAdapter } from "eliza";
-
-const db = new SupabaseDatabaseAdapter(
-  process.env.SUPABASE_URL,
-  process.env.SUPABASE_SERVICE_API_KEY
-);
-```
-
-## Working with Characters
-
-You can either:
-- Modify the default character in `src/core/defaultCharacter.ts`
-- Create a custom character file:
-
-```json
-{
-  "name": "character_name",
-  "settings": {
-    "secrets": {
-      "OPENAI_API_KEY": "optional-character-specific-key",
-      "CLAUDE_API_KEY": "optional-character-specific-key"
-    }
-  },
-  "bio": [],
-  "lore": [],
-  "knowledge": [],
-  "messageExamples": [],
-  "postExamples": [],
-  "topics": [],
-  "style": {},
-  "adjectives": [],
-  "clients": ["discord", "telegram", "twitter"]
-}
-```
-
-Load characters:
-
-```bash
-node --loader ts-node/esm src/index.ts --characters="path/to/your/character.json"
-```
-
-## Basic Memory Management
-
-Process documents and text:
-
-```typescript
-// Basic document processing
-await runtime.processDocument("path/to/document.pdf");
-await runtime.processUrl("https://example.com");
-await runtime.processText("Important information");
-```
-
-Use built-in knowledge tools:
-
-```bash
-npx folder2knowledge <path/to/folder>
-npx knowledge2character <character-file> <knowledge-file>
-```
-
-## Platform Integration
-
-Before initializing clients, ensure:
-1. The desired clients are configured in your character file's `clients` array
-2. Required environment variables are set for each platform:
-   - Discord: DISCORD_TOKEN
-   - Telegram: TELEGRAM_BOT_TOKEN
-   - Twitter: TWITTER_USERNAME and TWITTER_PASSWORD
-
-For help with setting up your Discord Bot, check out: https://discordjs.guide/preparations/setting-up-a-bot-application.html
-
-Initialize all configured clients:
-
-```typescript
-import { initializeClients } from "eliza";
-
-// Initialize all configured clients
-const clients = await initializeClients(character, runtime);
-```
-
-## Development Commands
-
-```bash
-pnpm run dev    # Start the server
-pnpm run shell  # Start interactive shell
-```
-## Runtime Components
-
-The runtime includes these built-in components:
-
-### Actions
-- Default actions from defaultActions
-- followRoom/unfollowRoom
-- muteRoom/unmuteRoom
-- imageGeneration
-- Custom actions from elizaConfig.yaml
-
-### Providers
-- timeProvider
-- boredomProvider
-
-See [Advanced Features](./advanced) for adding custom actions and providers.
-## Next Steps
-
-- Learn about [Configuration](./configuration) options
-- Explore [Advanced Features](./advanced) including:
-  - Audio/video processing
-  - Advanced memory management
-  - Custom actions and evaluators
-- Read about [Character Files](./characterfile)
-
-For API details, see the [API Reference](../api).
-=======
 # Basic Usage
 
 ## Overview
@@ -464,5 +256,4 @@
 - Integration with external services
 - Performance optimization techniques
 
-For more detailed information, refer to the specific component documentation and API reference.
->>>>>>> b2ea10ad
+For more detailed information, refer to the specific component documentation and API reference.