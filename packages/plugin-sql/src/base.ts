import {
<<<<<<< HEAD
  type Agent,
  type Component,
  DatabaseAdapter,
  type Entity,
  type Memory,
  type Participant,
  type Relationship,
  type Room,
  type Task,
  type UUID,
  type World,
  logger,
} from '@elizaos/core';
import type { Log } from '@elizaos/core';
import { and, cosineDistance, count, desc, eq, gte, inArray, lte, or, sql } from 'drizzle-orm';
import { v4 } from 'uuid';
import { DIMENSION_MAP, type EmbeddingDimensionColumn } from './schema/embedding';
import {
  agentTable,
  cacheTable,
  componentTable,
  embeddingTable,
  entityTable,
  logTable,
  memoryTable,
  participantTable,
  relationshipTable,
  roomTable,
  taskTable,
  worldTable,
} from './schema/index';
import type { DrizzleOperations } from './types';
=======
	type Agent,
	type Component,
	DatabaseAdapter,
	type Entity,
	type Memory,
	type MemoryMetadata,
	type Participant,
	type Relationship,
	type Room,
	type Task,
	type UUID,
	type World,
	logger
} from "@elizaos/core";
import type { Log } from "@elizaos/core";
import {
	Column,
	and,
	cosineDistance,
	count,
	desc,
	eq,
	gte,
	inArray,
	lte,
	or,
	sql,
} from "drizzle-orm";
import { v4 } from "uuid";
import {
	DIMENSION_MAP,
	type EmbeddingDimensionColumn,
} from "./schema/embedding";
import {
	agentTable,
	cacheTable,
	componentTable,
	embeddingTable,
	entityTable,
	logTable,
	memoryTable,
	participantTable,
	relationshipTable,
	roomTable,
	taskTable,
	worldTable
} from "./schema/index";
import type { DrizzleOperations } from "./types";
>>>>>>> d91d0b86

// Define the metadata type inline since we can't import it
/**
 * Represents metadata information about memory.
 * @typedef {Object} MemoryMetadata
 * @property {string} type - The type of memory.
 * @property {string} [source] - The source of the memory.
 * @property {UUID} [sourceId] - The ID of the source.
 * @property {string} [scope] - The scope of the memory.
 * @property {number} [timestamp] - The timestamp of the memory.
 * @property {string[]} [tags] - The tags associated with the memory.
 * @property {UUID} [documentId] - The ID of the document associated with the memory.
 * @property {number} [position] - The position of the memory.
 */

<<<<<<< HEAD
type MemoryMetadata = {
  type: string;
  source?: string;
  sourceId?: UUID;
  scope?: string;
  timestamp?: number;
  tags?: string[];
  documentId?: UUID;
  position?: number;
};
=======
>>>>>>> d91d0b86

/**
 * Abstract class representing a base Drizzle adapter for working with databases.
 * This adapter provides a comprehensive set of methods for interacting with a database
 * using Drizzle ORM. It implements the DatabaseAdapter interface and handles operations
 * for various entity types including agents, entities, components, memories, rooms,
 * participants, relationships, tasks, and more.
 *
 * The adapter includes built-in retry logic for database operations, embedding dimension
 * management, and transaction support. Concrete implementations must provide the
 * withDatabase method to execute operations against their specific database.
 *
 * @template TDatabase - The type of Drizzle operations supported by the adapter.
 */
export abstract class BaseDrizzleAdapter<
  TDatabase extends DrizzleOperations,
> extends DatabaseAdapter<TDatabase> {
<<<<<<< HEAD
  protected readonly maxRetries: number = 3;
  protected readonly baseDelay: number = 1000;
  protected readonly maxDelay: number = 10000;
  protected readonly jitterMax: number = 1000;
  protected embeddingDimension: EmbeddingDimensionColumn = DIMENSION_MAP[384];

  protected abstract withDatabase<T>(operation: () => Promise<T>): Promise<T>;
  public abstract init(): Promise<void>;
  public abstract close(): Promise<void>;

  protected agentId: UUID;

  /**
   * Constructor for creating a new instance of Agent with the specified agentId.
   *
   * @param {UUID} agentId - The unique identifier for the agent.
   */
  constructor(agentId: UUID) {
    super();
    this.agentId = agentId;
  }

  /**
   * Executes the given operation with retry logic.
   * @template T
   * @param {() => Promise<T>} operation - The operation to be executed.
   * @returns {Promise<T>} A promise that resolves with the result of the operation.
   */
  protected async withRetry<T>(operation: () => Promise<T>): Promise<T> {
    let lastError: Error = new Error('Unknown error');

    for (let attempt = 1; attempt <= this.maxRetries; attempt++) {
      try {
        return await operation();
      } catch (error) {
        lastError = error as Error;

        if (attempt < this.maxRetries) {
          const backoffDelay = Math.min(this.baseDelay * 2 ** (attempt - 1), this.maxDelay);

          const jitter = Math.random() * this.jitterMax;
          const delay = backoffDelay + jitter;

          logger.warn(`Database operation failed (attempt ${attempt}/${this.maxRetries}):`, {
            error: error instanceof Error ? error.message : String(error),
            nextRetryIn: `${(delay / 1000).toFixed(1)}s`,
          });

          await new Promise((resolve) => setTimeout(resolve, delay));
        } else {
          logger.error('Max retry attempts reached:', {
            error: error instanceof Error ? error.message : String(error),
            totalAttempts: attempt,
          });
          throw error instanceof Error ? error : new Error(String(error));
        }
      }
    }

    throw lastError;
  }

  /**
   * Asynchronously ensures that an agent exists by checking if an agent with the same name already exists in the system.
   * If the agent does not exist, it will be created with the provided data.
   *
   * @param {Partial<Agent>} agent - The partial data of the agent to ensure its existence.
   * @returns {Promise<void>} - A promise that resolves when the agent is successfully ensured.
   * @throws {Error} - If the agent name is not provided or if there is an issue creating the agent.
   */
  async ensureAgentExists(agent: Partial<Agent>): Promise<void> {
    if (!agent.name) {
      throw new Error('Agent name is required');
    }

    const agents = await this.getAgents();
    const existingAgent = agents.find(
      (a: Partial<Agent & { status: string }>) => a.name === agent.name
    );

    if (!existingAgent) {
      await this.createAgent(agent);
    }
  }

  /**
   * Asynchronously ensures that the given embedding dimension is valid for the agent.
   *
   * @param {number} dimension - The dimension to ensure for the embedding.
   * @returns {Promise<void>} - Resolves once the embedding dimension is ensured.
   */
  async ensureEmbeddingDimension(dimension: number) {
    const existingMemory = await this.db
      .select({
        embedding: embeddingTable,
      })
      .from(memoryTable)
      .innerJoin(embeddingTable, eq(embeddingTable.memoryId, memoryTable.id))
      .where(eq(memoryTable.agentId, this.agentId))
      .limit(1);

    if (existingMemory.length > 0) {
      const usedDimension = Object.entries(DIMENSION_MAP).find(
        ([_, colName]) => existingMemory[0].embedding[colName] !== null
      );
    }

    this.embeddingDimension = DIMENSION_MAP[dimension];
  }

  /**
   * Asynchronously retrieves an agent by their ID from the database.
   * @param {UUID} agentId - The ID of the agent to retrieve.
   * @returns {Promise<Agent | null>} A promise that resolves to the retrieved agent or null if not found.
   */
  async getAgent(agentId: UUID): Promise<Agent | null> {
    return this.withDatabase(async () => {
      const result = await this.db
        .select()
        .from(agentTable)
        .where(eq(agentTable.id, agentId))
        .limit(1);

      if (result.length === 0) return null;
      return result[0];
    });
  }

  /**
   * Asynchronously retrieves a list of agents from the database.
   *
   * @returns {Promise<Agent[]>} A Promise that resolves to an array of Agent objects.
   */
  async getAgents(): Promise<Agent[]> {
    return this.withDatabase(async () => {
      const result = await this.db.select().from(agentTable);

      return result;
    });
  }

  /**
   * Asynchronously creates a new agent record in the database.
   *
   * @param {Partial<Agent>} agent The agent object to be created.
   * @returns {Promise<boolean>} A promise that resolves to a boolean indicating the success of the operation.
   */
  async createAgent(agent: Partial<Agent>): Promise<boolean> {
    return this.withDatabase(async () => {
      try {
        await this.db.transaction(async (tx) => {
          await tx.insert(agentTable).values({
            ...agent,
          });
        });

        logger.debug('Agent created successfully:', {
          agentId: agent.id,
        });
        return true;
      } catch (error) {
        logger.error('Error creating agent:', {
          error: error instanceof Error ? error.message : String(error),
          agentId: agent.id,
          agent,
        });
        return false;
      }
    });
  }

  /**
   * Updates an agent in the database with the provided agent ID and data.
   * @param {UUID} agentId - The unique identifier of the agent to update.
   * @param {Partial<Agent>} agent - The partial agent object containing the fields to update.
   * @returns {Promise<boolean>} - A boolean indicating if the agent was successfully updated.
   */
  async updateAgent(agentId: UUID, agent: Partial<Agent>): Promise<boolean> {
    return this.withDatabase(async () => {
      try {
        if (!agent.id) {
          throw new Error('Agent ID is required for update');
        }

        await this.db.transaction(async (tx) => {
          await tx
            .update(agentTable)
            .set({
              ...agent,
              updatedAt: Date.now(),
            })
            .where(eq(agentTable.id, agentId));
        });

        logger.debug('Agent updated successfully:', {
          agentId,
        });
        return true;
      } catch (error) {
        logger.error('Error updating agent:', {
          error: error instanceof Error ? error.message : String(error),
          agentId,
          agent,
        });
        return false;
      }
    });
  }

  /**
   * Asynchronously deletes an agent with the specified UUID and all related entries.
   *
   * @param {UUID} agentId - The UUID of the agent to be deleted.
   * @returns {Promise<boolean>} - A boolean indicating if the deletion was successful.
   */
  async deleteAgent(agentId: UUID): Promise<boolean> {
    // casacade delete all related for the agent
    return this.withDatabase(async () => {
      await this.db.transaction(async (tx) => {
        await tx.delete(agentTable).where(eq(agentTable.id, agentId));
      });
      return true;
    });
  }

  /**
   * Count all agents in the database
   * Used primarily for maintenance and cleanup operations
   */
  /**
   * Asynchronously counts the number of agents in the database.
   * @returns {Promise<number>} A Promise that resolves to the number of agents in the database.
   */
  async countAgents(): Promise<number> {
    return this.withDatabase(async () => {
      try {
        const result = await this.db.select({ count: count() }).from(agentTable);

        return result[0]?.count || 0;
      } catch (error) {
        logger.error('Error counting agents:', {
          error: error instanceof Error ? error.message : String(error),
        });
        return 0;
      }
    });
  }

  /**
   * Clean up the agents table by removing all agents
   * This is used during server startup to ensure no orphaned agents exist
   * from previous crashes or improper shutdowns
   */
  async cleanupAgents(): Promise<void> {
    return this.withDatabase(async () => {
      try {
        await this.db.delete(agentTable);
        logger.success('Successfully cleaned up agent table');
      } catch (error) {
        logger.error('Error cleaning up agent table:', {
          error: error instanceof Error ? error.message : String(error),
        });
        throw error;
      }
    });
  }

  /**
   * Asynchronously retrieves an entity and its components by entity ID.
   * @param {UUID} entityId - The unique identifier of the entity to retrieve.
   * @returns {Promise<Entity | null>} A Promise that resolves to the entity with its components if found, null otherwise.
   */
  async getEntityById(entityId: UUID): Promise<Entity | null> {
    return this.withDatabase(async () => {
      const result = await this.db
        .select({
          entity: entityTable,
          components: componentTable,
        })
        .from(entityTable)
        .leftJoin(componentTable, eq(componentTable.entityId, entityTable.id))
        .where(and(eq(entityTable.id, entityId), eq(entityTable.agentId, this.agentId)));

      if (result.length === 0) return null;

      // Group components by entity
      const entity = result[0].entity;
      entity.components = result.filter((row) => row.components).map((row) => row.components);

      return entity;
    });
  }

  /**
   * Asynchronously retrieves all entities for a given room, optionally including their components.
   * @param {UUID} roomId - The unique identifier of the room to get entities for
   * @param {boolean} [includeComponents] - Whether to include component data for each entity
   * @returns {Promise<Entity[]>} A Promise that resolves to an array of entities in the room
   */
  async getEntitiesForRoom(roomId: UUID, includeComponents?: boolean): Promise<Entity[]> {
    return this.withDatabase(async () => {
      const query = this.db
        .select({
          entity: entityTable,
          ...(includeComponents && { components: componentTable }),
        })
        .from(participantTable)
        .leftJoin(
          entityTable,
          and(eq(participantTable.entityId, entityTable.id), eq(entityTable.agentId, this.agentId))
        );

      if (includeComponents) {
        query.leftJoin(componentTable, eq(componentTable.entityId, entityTable.id));
      }

      const result = await query.where(eq(participantTable.roomId, roomId));

      // Group components by entity if includeComponents is true
      const entitiesByIdMap = new Map<UUID, Entity>();

      for (const row of result) {
        if (!row.entity) continue;

        const entityId = row.entity.id as UUID;
        if (!entitiesByIdMap.has(entityId)) {
          const entity: Entity = {
            ...row.entity,
            components: includeComponents ? [] : undefined,
          };
          entitiesByIdMap.set(entityId, entity);
        }

        if (includeComponents && row.components) {
          const entity = entitiesByIdMap.get(entityId);
          if (entity) {
            if (!entity.components) {
              entity.components = [];
            }
            entity.components.push(row.components);
          }
        }
      }

      return Array.from(entitiesByIdMap.values());
    });
  }

  /**
   * Asynchronously creates a new entity in the database.
   * @param {Entity} entity - The entity object to be created.
   * @returns {Promise<boolean>} A Promise that resolves to a boolean indicating the success of the operation.
   */
  async createEntity(entity: Entity): Promise<boolean> {
    return this.withDatabase(async () => {
      try {
        return await this.db.transaction(async (tx) => {
          await tx.insert(entityTable).values(entity);

          logger.debug('Entity created successfully:', {
            entity,
          });

          return true;
        });
      } catch (error) {
        logger.error('Error creating entity:', {
          error: error instanceof Error ? error.message : String(error),
          entityId: entity.id,
          name: entity.metadata?.name,
        });
        // trace the error
        console.trace(error);
        return false;
      }
    });
  }

  /**
   * Asynchronously updates an entity in the database.
   * @param {Entity} entity - The entity object to be updated.
   * @returns {Promise<void>} A Promise that resolves when the entity is updated.
   */
  async updateEntity(entity: Entity): Promise<void> {
    return this.withDatabase(async () => {
      await this.db
        .update(entityTable)
        .set(entity)
        .where(and(eq(entityTable.id, entity.id as UUID), eq(entityTable.agentId, entity.agentId)));
    });
  }

  async getComponent(
    entityId: UUID,
    type: string,
    worldId?: UUID,
    sourceEntityId?: UUID
  ): Promise<Component | null> {
    return this.withDatabase(async () => {
      const conditions = [eq(componentTable.entityId, entityId), eq(componentTable.type, type)];

      if (worldId) {
        conditions.push(eq(componentTable.worldId, worldId));
      }

      if (sourceEntityId) {
        conditions.push(eq(componentTable.sourceEntityId, sourceEntityId));
      }

      const result = await this.db
        .select()
        .from(componentTable)
        .where(and(...conditions));
      return result.length > 0 ? result[0] : null;
    });
  }

  /**
   * Asynchronously retrieves all components for a given entity, optionally filtered by world and source entity.
   * @param {UUID} entityId - The unique identifier of the entity to retrieve components for
   * @param {UUID} [worldId] - Optional world ID to filter components by
   * @param {UUID} [sourceEntityId] - Optional source entity ID to filter components by
   * @returns {Promise<Component[]>} A Promise that resolves to an array of components
   */
  async getComponents(entityId: UUID, worldId?: UUID, sourceEntityId?: UUID): Promise<Component[]> {
    return this.withDatabase(async () => {
      const conditions = [eq(componentTable.entityId, entityId)];

      if (worldId) {
        conditions.push(eq(componentTable.worldId, worldId));
      }

      if (sourceEntityId) {
        conditions.push(eq(componentTable.sourceEntityId, sourceEntityId));
      }

      const result = await this.db
        .select({
          id: componentTable.id,
          entityId: componentTable.entityId,
          type: componentTable.type,
          data: componentTable.data,
          worldId: componentTable.worldId,
          sourceEntityId: componentTable.sourceEntityId,
          createdAt: componentTable.createdAt,
        })
        .from(componentTable)
        .where(and(...conditions));
      return result;
    });
  }

  /**
   * Asynchronously creates a new component in the database.
   * @param {Component} component - The component object to be created.
   * @returns {Promise<boolean>} A Promise that resolves to a boolean indicating the success of the operation.
   */
  async createComponent(component: Component): Promise<boolean> {
    return this.withDatabase(async () => {
      await this.db.insert(componentTable).values(component);
      return true;
    });
  }

  /**
   * Asynchronously updates an existing component in the database.
   * @param {Component} component - The component object to be updated.
   * @returns {Promise<void>} A Promise that resolves when the component is updated.
   */
  async updateComponent(component: Component): Promise<void> {
    return this.withDatabase(async () => {
      await this.db
        .update(componentTable)
        .set(component)
        .where(eq(componentTable.id, component.id));
    });
  }

  /**
   * Asynchronously deletes a component from the database.
   * @param {UUID} componentId - The unique identifier of the component to delete.
   * @returns {Promise<void>} A Promise that resolves when the component is deleted.
   */
  async deleteComponent(componentId: UUID): Promise<void> {
    return this.withDatabase(async () => {
      await this.db.delete(componentTable).where(eq(componentTable.id, componentId));
    });
  }

  /**
   * Asynchronously retrieves memories from the database based on the provided parameters.
   * @param {Object} params - The parameters for retrieving memories.
   * @param {UUID} params.roomId - The ID of the room to retrieve memories for.
   * @param {number} [params.count] - The maximum number of memories to retrieve.
   * @param {boolean} [params.unique] - Whether to retrieve unique memories only.
   * @param {string} [params.tableName] - The name of the table to retrieve memories from.
   * @param {number} [params.start] - The start date to retrieve memories from.
   * @param {number} [params.end] - The end date to retrieve memories from.
   * @returns {Promise<Memory[]>} A Promise that resolves to an array of memories.
   */
  async getMemories(params: {
    roomId: UUID;
    count?: number;
    unique?: boolean;
    tableName: string;
    start?: number;
    end?: number;
  }): Promise<Memory[]> {
    if (!params.tableName) throw new Error('tableName is required');
    if (!params.roomId) throw new Error('roomId is required');

    return this.withDatabase(async () => {
      const conditions = [
        eq(memoryTable.type, params.tableName),
        eq(memoryTable.roomId, params.roomId),
      ];

      if (params.start) {
        conditions.push(gte(memoryTable.createdAt, params.start));
      }

      if (params.end) {
        conditions.push(lte(memoryTable.createdAt, params.end));
      }

      if (params.unique) {
        conditions.push(eq(memoryTable.unique, true));
      }

      conditions.push(eq(memoryTable.agentId, this.agentId));

      const query = this.db
        .select({
          memory: {
            id: memoryTable.id,
            type: memoryTable.type,
            createdAt: memoryTable.createdAt,
            content: memoryTable.content,
            entityId: memoryTable.entityId,
            agentId: memoryTable.agentId,
            roomId: memoryTable.roomId,
            unique: memoryTable.unique,
          },
          embedding: embeddingTable[this.embeddingDimension],
        })
        .from(memoryTable)
        .leftJoin(embeddingTable, eq(embeddingTable.memoryId, memoryTable.id))
        .where(and(...conditions))
        .orderBy(desc(memoryTable.createdAt));

      const rows = params.count ? await query.limit(params.count) : await query;

      return rows.map((row) => ({
        id: row.memory.id as UUID,
        type: row.memory.type,
        createdAt: row.memory.createdAt,
        content:
          typeof row.memory.content === 'string'
            ? JSON.parse(row.memory.content)
            : row.memory.content,
        entityId: row.memory.entityId as UUID,
        agentId: row.memory.agentId as UUID,
        roomId: row.memory.roomId as UUID,
        unique: row.memory.unique,
        embedding: row.embedding ? Array.from(row.embedding) : undefined,
      }));
    });
  }

  /**
   * Asynchronously retrieves memories from the database based on the provided parameters.
   * @param {Object} params - The parameters for retrieving memories.
   * @param {UUID[]} params.roomIds - The IDs of the rooms to retrieve memories for.
   * @param {string} params.tableName - The name of the table to retrieve memories from.
   * @param {number} [params.limit] - The maximum number of memories to retrieve.
   * @returns {Promise<Memory[]>} A Promise that resolves to an array of memories.
   */
  async getMemoriesByRoomIds(params: {
    roomIds: UUID[];
    tableName: string;
    limit?: number;
  }): Promise<Memory[]> {
    return this.withDatabase(async () => {
      if (params.roomIds.length === 0) return [];

      const conditions = [
        eq(memoryTable.type, params.tableName),
        inArray(memoryTable.roomId, params.roomIds),
      ];

      conditions.push(eq(memoryTable.agentId, this.agentId));

      const query = this.db
        .select({
          id: memoryTable.id,
          type: memoryTable.type,
          createdAt: memoryTable.createdAt,
          content: memoryTable.content,
          entityId: memoryTable.entityId,
          agentId: memoryTable.agentId,
          roomId: memoryTable.roomId,
          unique: memoryTable.unique,
        })
        .from(memoryTable)
        .where(and(...conditions))
        .orderBy(desc(memoryTable.createdAt));

      const rows = params.limit ? await query.limit(params.limit) : await query;

      return rows.map((row) => ({
        id: row.id as UUID,
        createdAt: row.createdAt,
        content: typeof row.content === 'string' ? JSON.parse(row.content) : row.content,
        entityId: row.entityId as UUID,
        agentId: row.agentId as UUID,
        roomId: row.roomId as UUID,
        unique: row.unique,
      })) as Memory[];
    });
  }

  /**
   * Asynchronously retrieves a memory by its unique identifier.
   * @param {UUID} id - The unique identifier of the memory to retrieve.
   * @returns {Promise<Memory | null>} A Promise that resolves to the memory if found, null otherwise.
   */
  async getMemoryById(id: UUID): Promise<Memory | null> {
    return this.withDatabase(async () => {
      const result = await this.db
        .select({
          memory: memoryTable,
          embedding: embeddingTable[this.embeddingDimension],
        })
        .from(memoryTable)
        .leftJoin(embeddingTable, eq(memoryTable.id, embeddingTable.memoryId))
        .where(eq(memoryTable.id, id))
        .limit(1);

      if (result.length === 0) return null;

      const row = result[0];
      return {
        id: row.memory.id as UUID,
        createdAt: row.memory.createdAt,
        content:
          typeof row.memory.content === 'string'
            ? JSON.parse(row.memory.content)
            : row.memory.content,
        entityId: row.memory.entityId as UUID,
        agentId: row.memory.agentId as UUID,
        roomId: row.memory.roomId as UUID,
        unique: row.memory.unique,
        embedding: row.embedding ?? undefined,
      };
    });
  }

  /**
   * Asynchronously retrieves memories from the database based on the provided parameters.
   * @param {Object} params - The parameters for retrieving memories.
   * @param {UUID[]} params.memoryIds - The IDs of the memories to retrieve.
   * @param {string} [params.tableName] - The name of the table to retrieve memories from.
   * @returns {Promise<Memory[]>} A Promise that resolves to an array of memories.
   */
  async getMemoriesByIds(memoryIds: UUID[], tableName?: string): Promise<Memory[]> {
    return this.withDatabase(async () => {
      if (memoryIds.length === 0) return [];

      const conditions = [inArray(memoryTable.id, memoryIds)];

      if (tableName) {
        conditions.push(eq(memoryTable.type, tableName));
      }

      const rows = await this.db
        .select({
          memory: memoryTable,
          embedding: embeddingTable[this.embeddingDimension],
        })
        .from(memoryTable)
        .leftJoin(embeddingTable, eq(embeddingTable.memoryId, memoryTable.id))
        .where(and(...conditions))
        .orderBy(desc(memoryTable.createdAt));

      return rows.map((row) => ({
        id: row.memory.id as UUID,
        createdAt: row.memory.createdAt,
        content:
          typeof row.memory.content === 'string'
            ? JSON.parse(row.memory.content)
            : row.memory.content,
        entityId: row.memory.entityId as UUID,
        agentId: row.memory.agentId as UUID,
        roomId: row.memory.roomId as UUID,
        unique: row.memory.unique,
        embedding: row.embedding ?? undefined,
      }));
    });
  }

  /**
   * Asynchronously retrieves cached embeddings from the database based on the provided parameters.
   * @param {Object} opts - The parameters for retrieving cached embeddings.
   * @param {string} opts.query_table_name - The name of the table to retrieve embeddings from.
   * @param {number} opts.query_threshold - The threshold for the levenshtein distance.
   * @param {string} opts.query_input - The input string to search for.
   * @param {string} opts.query_field_name - The name of the field to retrieve embeddings from.
   * @param {string} opts.query_field_sub_name - The name of the sub-field to retrieve embeddings from.
   * @param {number} opts.query_match_count - The maximum number of matches to retrieve.
   * @returns {Promise<{ embedding: number[]; levenshtein_score: number }[]>} A Promise that resolves to an array of cached embeddings.
   */
  async getCachedEmbeddings(opts: {
    query_table_name: string;
    query_threshold: number;
    query_input: string;
    query_field_name: string;
    query_field_sub_name: string;
    query_match_count: number;
  }): Promise<{ embedding: number[]; levenshtein_score: number }[]> {
    return this.withDatabase(async () => {
      try {
        const results = await this.db.execute<{
          embedding: number[];
          levenshtein_score: number;
        }>(sql`
=======
	protected readonly maxRetries: number = 3;
	protected readonly baseDelay: number = 1000;
	protected readonly maxDelay: number = 10000;
	protected readonly jitterMax: number = 1000;
	protected embeddingDimension: EmbeddingDimensionColumn = DIMENSION_MAP[384];

	protected abstract withDatabase<T>(operation: () => Promise<T>): Promise<T>;
	public abstract init(): Promise<void>;
	public abstract close(): Promise<void>;

	protected agentId: UUID;

	/**
	 * Constructor for creating a new instance of Agent with the specified agentId.
	 *
	 * @param {UUID} agentId - The unique identifier for the agent.
	 */
	constructor(agentId: UUID) {
		super();
		this.agentId = agentId;
	}

	/**
	 * Executes the given operation with retry logic.
	 * @template T
	 * @param {() => Promise<T>} operation - The operation to be executed.
	 * @returns {Promise<T>} A promise that resolves with the result of the operation.
	 */
	protected async withRetry<T>(operation: () => Promise<T>): Promise<T> {
		let lastError: Error = new Error("Unknown error");

		for (let attempt = 1; attempt <= this.maxRetries; attempt++) {
			try {
				return await operation();
			} catch (error) {
				lastError = error as Error;

				if (attempt < this.maxRetries) {
					const backoffDelay = Math.min(
						this.baseDelay * 2 ** (attempt - 1),
						this.maxDelay,
					);

					const jitter = Math.random() * this.jitterMax;
					const delay = backoffDelay + jitter;

					logger.warn(
						`Database operation failed (attempt ${attempt}/${this.maxRetries}):`,
						{
							error: error instanceof Error ? error.message : String(error),
							nextRetryIn: `${(delay / 1000).toFixed(1)}s`,
						},
					);

					await new Promise((resolve) => setTimeout(resolve, delay));
				} else {
					logger.error("Max retry attempts reached:", {
						error: error instanceof Error ? error.message : String(error),
						totalAttempts: attempt,
					});
					throw error instanceof Error ? error : new Error(String(error));
				}
			}
		}

		throw lastError;
	}

	/**
	 * Asynchronously ensures that an agent exists by checking if an agent with the same name already exists in the system.
	 * If the agent does not exist, it will be created with the provided data.
	 *
	 * @param {Partial<Agent>} agent - The partial data of the agent to ensure its existence.
	 * @returns {Promise<void>} - A promise that resolves when the agent is successfully ensured.
	 * @throws {Error} - If the agent name is not provided or if there is an issue creating the agent.
	 */
	async ensureAgentExists(agent: Partial<Agent>): Promise<void> {
		if (!agent.name) {
			throw new Error("Agent name is required");
		}

		const agents = await this.getAgents();
		const existingAgent = agents.find(
			(a: Partial<Agent & { status: string }>) => a.name === agent.name,
		);

		if (!existingAgent) {
			await this.createAgent(agent);
		}
	}

	/**
	 * Asynchronously ensures that the given embedding dimension is valid for the agent.
	 *
	 * @param {number} dimension - The dimension to ensure for the embedding.
	 * @returns {Promise<void>} - Resolves once the embedding dimension is ensured.
	 */
	async ensureEmbeddingDimension(dimension: number) {
		const existingMemory = await this.db
			.select({
				embedding: embeddingTable,
			})
			.from(memoryTable)
			.innerJoin(embeddingTable, eq(embeddingTable.memoryId, memoryTable.id))
			.where(eq(memoryTable.agentId, this.agentId))
			.limit(1);

		if (existingMemory.length > 0) {
			const usedDimension = Object.entries(DIMENSION_MAP).find(
				([_, colName]) => existingMemory[0].embedding[colName] !== null,
			);
		}

		this.embeddingDimension = DIMENSION_MAP[dimension];
	}

	/**
	 * Asynchronously retrieves an agent by their ID from the database.
	 * @param {UUID} agentId - The ID of the agent to retrieve.
	 * @returns {Promise<Agent | null>} A promise that resolves to the retrieved agent or null if not found.
	 */
	async getAgent(agentId: UUID): Promise<Agent | null> {
		return this.withDatabase(async () => {
			const result = await this.db
				.select()
				.from(agentTable)
				.where(eq(agentTable.id, agentId))
				.limit(1);

			if (result.length === 0) return null;
			return result[0];
		});
	}

	/**
	 * Asynchronously retrieves a list of agents from the database.
	 *
	 * @returns {Promise<Agent[]>} A Promise that resolves to an array of Agent objects.
	 */
	async getAgents(): Promise<Agent[]> {
		return this.withDatabase(async () => {
			const result = await this.db.select().from(agentTable);

			return result;
		});
	}

	/**
	 * Asynchronously creates a new agent record in the database.
	 *
	 * @param {Partial<Agent>} agent The agent object to be created.
	 * @returns {Promise<boolean>} A promise that resolves to a boolean indicating the success of the operation.
	 */
	async createAgent(agent: Partial<Agent>): Promise<boolean> {
		return this.withDatabase(async () => {
			try {
				await this.db.transaction(async (tx) => {
					await tx.insert(agentTable).values({
						...agent,
					});
				});

				logger.debug("Agent created successfully:", {
					agentId: agent.id,
				});
				return true;
			} catch (error) {
				logger.error("Error creating agent:", {
					error: error instanceof Error ? error.message : String(error),
					agentId: agent.id,
					agent,
				});
				return false;
			}
		});
	}

	/**
	 * Updates an agent in the database with the provided agent ID and data.
	 * @param {UUID} agentId - The unique identifier of the agent to update.
	 * @param {Partial<Agent>} agent - The partial agent object containing the fields to update.
	 * @returns {Promise<boolean>} - A boolean indicating if the agent was successfully updated.
	 */
	async updateAgent(agentId: UUID, agent: Partial<Agent>): Promise<boolean> {
		return this.withDatabase(async () => {
			try {
				if (!agent.id) {
					throw new Error("Agent ID is required for update");
				}

				await this.db.transaction(async (tx) => {
					await tx
						.update(agentTable)
						.set({
							...agent,
							updatedAt: Date.now(),
						})
						.where(eq(agentTable.id, agentId));
				});

				logger.debug("Agent updated successfully:", {
					agentId,
				});
				return true;
			} catch (error) {
				logger.error("Error updating agent:", {
					error: error instanceof Error ? error.message : String(error),
					agentId,
					agent,
				});
				return false;
			}
		});
	}

	/**
	 * Asynchronously deletes an agent with the specified UUID and all related entries.
	 *
	 * @param {UUID} agentId - The UUID of the agent to be deleted.
	 * @returns {Promise<boolean>} - A boolean indicating if the deletion was successful.
	 */
	async deleteAgent(agentId: UUID): Promise<boolean> {
		// casacade delete all related for the agent
		return this.withDatabase(async () => {
			await this.db.transaction(async (tx) => {
				await tx.delete(agentTable).where(eq(agentTable.id, agentId));
			});
			return true;
		});
	}

	/**
	 * Count all agents in the database
	 * Used primarily for maintenance and cleanup operations
	 */
	/**
	 * Asynchronously counts the number of agents in the database.
	 * @returns {Promise<number>} A Promise that resolves to the number of agents in the database.
	 */
	async countAgents(): Promise<number> {
		return this.withDatabase(async () => {
			try {
				const result = await this.db
					.select({ count: count() })
					.from(agentTable);

				return result[0]?.count || 0;
			} catch (error) {
				logger.error("Error counting agents:", {
					error: error instanceof Error ? error.message : String(error),
				});
				return 0;
			}
		});
	}

	/**
	 * Clean up the agents table by removing all agents
	 * This is used during server startup to ensure no orphaned agents exist
	 * from previous crashes or improper shutdowns
	 */
	async cleanupAgents(): Promise<void> {
		return this.withDatabase(async () => {
			try {
				await this.db.delete(agentTable);
				logger.success("Successfully cleaned up agent table");
			} catch (error) {
				logger.error("Error cleaning up agent table:", {
					error: error instanceof Error ? error.message : String(error),
				});
				throw error;
			}
		});
	}

	/**
	 * Asynchronously retrieves an entity and its components by entity ID.
	 * @param {UUID} entityId - The unique identifier of the entity to retrieve.
	 * @returns {Promise<Entity | null>} A Promise that resolves to the entity with its components if found, null otherwise.
	 */
	async getEntityById(entityId: UUID): Promise<Entity | null> {
		return this.withDatabase(async () => {
			const result = await this.db
				.select({
					entity: entityTable,
					components: componentTable,
				})
				.from(entityTable)
				.leftJoin(componentTable, eq(componentTable.entityId, entityTable.id))
				.where(
					and(
						eq(entityTable.id, entityId),
						eq(entityTable.agentId, this.agentId),
					),
				);

			if (result.length === 0) return null;

			// Group components by entity
			const entity = result[0].entity;
			entity.components = result
				.filter((row) => row.components)
				.map((row) => row.components);

			return entity;
		});
	}

	/**
	 * Asynchronously retrieves all entities for a given room, optionally including their components.
	 * @param {UUID} roomId - The unique identifier of the room to get entities for
	 * @param {boolean} [includeComponents] - Whether to include component data for each entity
	 * @returns {Promise<Entity[]>} A Promise that resolves to an array of entities in the room
	 */
	async getEntitiesForRoom(
		roomId: UUID,
		includeComponents?: boolean,
	): Promise<Entity[]> {
		return this.withDatabase(async () => {
			const query = this.db
				.select({
					entity: entityTable,
					...(includeComponents && { components: componentTable }),
				})
				.from(participantTable)
				.leftJoin(
					entityTable,
					and(
						eq(participantTable.entityId, entityTable.id),
						eq(entityTable.agentId, this.agentId),
					),
				);

			if (includeComponents) {
				query.leftJoin(
					componentTable,
					eq(componentTable.entityId, entityTable.id),
				);
			}

			const result = await query.where(eq(participantTable.roomId, roomId));

			// Group components by entity if includeComponents is true
			const entitiesByIdMap = new Map<UUID, Entity>();

			for (const row of result) {
				if (!row.entity) continue;

				const entityId = row.entity.id as UUID;
				if (!entitiesByIdMap.has(entityId)) {
					const entity: Entity = {
						...row.entity,
						components: includeComponents ? [] : undefined,
					};
					entitiesByIdMap.set(entityId, entity);
				}

				if (includeComponents && row.components) {
					const entity = entitiesByIdMap.get(entityId);
					if (entity) {
						if (!entity.components) {
							entity.components = [];
						}
						entity.components.push(row.components);
					}
				}
			}

			return Array.from(entitiesByIdMap.values());
		});
	}

	/**
	 * Asynchronously creates a new entity in the database.
	 * @param {Entity} entity - The entity object to be created.
	 * @returns {Promise<boolean>} A Promise that resolves to a boolean indicating the success of the operation.
	 */
	async createEntity(entity: Entity): Promise<boolean> {
		return this.withDatabase(async () => {
			try {
				return await this.db.transaction(async (tx) => {
					await tx.insert(entityTable).values(entity);

					logger.debug("Entity created successfully:", {
						entity,
					});

					return true;
				});
			} catch (error) {
				logger.error("Error creating entity:", {
					error: error instanceof Error ? error.message : String(error),
					entityId: entity.id,
					name: entity.metadata?.name,
				});
				// trace the error
				console.trace(error);
				return false;
			}
		});
	}

	/**
	 * Asynchronously ensures an entity exists, creating it if it doesn't
	 * @param entity The entity to ensure exists
	 * @returns Promise resolving to boolean indicating success
	 */
	protected async ensureEntityExists(entity: Entity): Promise<boolean> {
		if (!entity.id) {
			logger.error("Entity ID is required for ensureEntityExists");
			return false;
		}

		try {
			const existingEntity = await this.getEntityById(entity.id);

			if (!existingEntity) {
				return await this.createEntity(entity);
			}

			return true;
		} catch (error) {
			logger.error("Error ensuring entity exists:", {
				error: error instanceof Error ? error.message : String(error),
				entityId: entity.id,
			});
			return false;
		}
	}

	/**
	 * Asynchronously updates an entity in the database.
	 * @param {Entity} entity - The entity object to be updated.
	 * @returns {Promise<void>} A Promise that resolves when the entity is updated.
	 */
	async updateEntity(entity: Entity): Promise<void> {
		return this.withDatabase(async () => {
			await this.db
				.update(entityTable)
				.set(entity)
				.where(
					and(
						eq(entityTable.id, entity.id as UUID),
						eq(entityTable.agentId, entity.agentId),
					),
				);
		});
	}

	async getComponent(
		entityId: UUID,
		type: string,
		worldId?: UUID,
		sourceEntityId?: UUID,
	): Promise<Component | null> {
		return this.withDatabase(async () => {
			const conditions = [
				eq(componentTable.entityId, entityId),
				eq(componentTable.type, type),
			];

			if (worldId) {
				conditions.push(eq(componentTable.worldId, worldId));
			}

			if (sourceEntityId) {
				conditions.push(eq(componentTable.sourceEntityId, sourceEntityId));
			}

			const result = await this.db
				.select()
				.from(componentTable)
				.where(and(...conditions));
			return result.length > 0 ? result[0] : null;
		});
	}

	/**
	 * Asynchronously retrieves all components for a given entity, optionally filtered by world and source entity.
	 * @param {UUID} entityId - The unique identifier of the entity to retrieve components for
	 * @param {UUID} [worldId] - Optional world ID to filter components by
	 * @param {UUID} [sourceEntityId] - Optional source entity ID to filter components by
	 * @returns {Promise<Component[]>} A Promise that resolves to an array of components
	 */
	async getComponents(
		entityId: UUID,
		worldId?: UUID,
		sourceEntityId?: UUID,
	): Promise<Component[]> {
		return this.withDatabase(async () => {
			const conditions = [eq(componentTable.entityId, entityId)];

			if (worldId) {
				conditions.push(eq(componentTable.worldId, worldId));
			}

			if (sourceEntityId) {
				conditions.push(eq(componentTable.sourceEntityId, sourceEntityId));
			}

			const result = await this.db
				.select({
					id: componentTable.id,
					entityId: componentTable.entityId,
					type: componentTable.type,
					data: componentTable.data,
					worldId: componentTable.worldId,
					sourceEntityId: componentTable.sourceEntityId,
					createdAt: componentTable.createdAt,
				})
				.from(componentTable)
				.where(and(...conditions));
			return result;
		});
	}

	/**
	 * Asynchronously creates a new component in the database.
	 * @param {Component} component - The component object to be created.
	 * @returns {Promise<boolean>} A Promise that resolves to a boolean indicating the success of the operation.
	 */
	async createComponent(component: Component): Promise<boolean> {
		return this.withDatabase(async () => {
			await this.db.insert(componentTable).values(component);
			return true;
		});
	}

	/**
	 * Asynchronously updates an existing component in the database.
	 * @param {Component} component - The component object to be updated.
	 * @returns {Promise<void>} A Promise that resolves when the component is updated.
	 */
	async updateComponent(component: Component): Promise<void> {
		return this.withDatabase(async () => {
			await this.db
				.update(componentTable)
				.set(component)
				.where(eq(componentTable.id, component.id));
		});
	}

	/**
	 * Asynchronously deletes a component from the database.
	 * @param {UUID} componentId - The unique identifier of the component to delete.
	 * @returns {Promise<void>} A Promise that resolves when the component is deleted.
	 */
	async deleteComponent(componentId: UUID): Promise<void> {
		return this.withDatabase(async () => {
			await this.db
				.delete(componentTable)
				.where(eq(componentTable.id, componentId));
		});
	}

	/**
	 * Asynchronously retrieves memories from the database based on the provided parameters.
	 * @param {Object} params - The parameters for retrieving memories.
	 * @param {UUID} params.roomId - The ID of the room to retrieve memories for.
	 * @param {number} [params.count] - The maximum number of memories to retrieve.
	 * @param {boolean} [params.unique] - Whether to retrieve unique memories only.
	 * @param {string} [params.tableName] - The name of the table to retrieve memories from.
	 * @param {number} [params.start] - The start date to retrieve memories from.
	 * @param {number} [params.end] - The end date to retrieve memories from.
	 * @returns {Promise<Memory[]>} A Promise that resolves to an array of memories.
	 */
	async getMemories(params: {
		entityId?: UUID;
		agentId?: UUID;
		roomId?: UUID;
		count?: number;
		unique?: boolean;
		tableName: string;
		start?: number;
		end?: number;
	}): Promise<Memory[]> {

		const { entityId, agentId, roomId, tableName, count, unique, start, end } = params;

		if (!tableName) throw new Error("tableName is required");
		if (!roomId && !entityId && !agentId) throw new Error("roomId, entityId, or agentId is required");

		return this.withDatabase(async () => {
			const conditions = [
				eq(memoryTable.type, tableName),
			];

			if (start) {
				conditions.push(gte(memoryTable.createdAt, start));
			}

			if (entityId) {
				conditions.push(eq(memoryTable.entityId, entityId));
			}

			if (roomId) {
				conditions.push(eq(memoryTable.roomId, roomId));
			}

			if (end) {
				conditions.push(lte(memoryTable.createdAt, end));
			}

			if (unique) {
				conditions.push(eq(memoryTable.unique, true));
			}

			if (agentId) {
				conditions.push(eq(memoryTable.agentId, agentId));
			}

			const query = this.db
				.select({
					memory: {
						id: memoryTable.id,
						type: memoryTable.type,
						createdAt: memoryTable.createdAt,
						content: memoryTable.content,
						entityId: memoryTable.entityId,
						agentId: memoryTable.agentId,
						roomId: memoryTable.roomId,
						unique: memoryTable.unique,
						metadata: memoryTable.metadata,
					},
					embedding: embeddingTable[this.embeddingDimension],
				})
				.from(memoryTable)
				.leftJoin(embeddingTable, eq(embeddingTable.memoryId, memoryTable.id))
				.where(and(...conditions))
				.orderBy(desc(memoryTable.createdAt));

			const rows = params.count ? await query.limit(params.count) : await query;

			return rows.map((row) => ({
				id: row.memory.id as UUID,
				type: row.memory.type,
				createdAt: row.memory.createdAt,
				content:
					typeof row.memory.content === "string"
						? JSON.parse(row.memory.content)
						: row.memory.content,
				entityId: row.memory.entityId as UUID,
				agentId: row.memory.agentId as UUID,
				roomId: row.memory.roomId as UUID,
				unique: row.memory.unique,
				metadata: row.memory.metadata,
				embedding: row.embedding ? Array.from(row.embedding) : undefined,
			}));
		});
	}

	/**
	 * Asynchronously retrieves memories from the database based on the provided parameters.
	 * @param {Object} params - The parameters for retrieving memories.
	 * @param {UUID[]} params.roomIds - The IDs of the rooms to retrieve memories for.
	 * @param {string} params.tableName - The name of the table to retrieve memories from.
	 * @param {number} [params.limit] - The maximum number of memories to retrieve.
	 * @returns {Promise<Memory[]>} A Promise that resolves to an array of memories.
	 */
	async getMemoriesByRoomIds(params: {
		roomIds: UUID[];
		tableName: string;
		limit?: number;
	}): Promise<Memory[]> {
		return this.withDatabase(async () => {
			if (params.roomIds.length === 0) return [];

			const conditions = [
				eq(memoryTable.type, params.tableName),
				inArray(memoryTable.roomId, params.roomIds),
			];

			conditions.push(eq(memoryTable.agentId, this.agentId));

			const query = this.db
				.select({
					id: memoryTable.id,
					type: memoryTable.type,
					createdAt: memoryTable.createdAt,
					content: memoryTable.content,
					entityId: memoryTable.entityId,
					agentId: memoryTable.agentId,
					roomId: memoryTable.roomId,
					unique: memoryTable.unique,
				})
				.from(memoryTable)
				.where(and(...conditions))
				.orderBy(desc(memoryTable.createdAt));

			const rows = params.limit ? await query.limit(params.limit) : await query;

			return rows.map((row) => ({
				id: row.id as UUID,
				createdAt: row.createdAt,
				content:
					typeof row.content === "string"
						? JSON.parse(row.content)
						: row.content,
				entityId: row.entityId as UUID,
				agentId: row.agentId as UUID,
				roomId: row.roomId as UUID,
				unique: row.unique,
			})) as Memory[];
		});
	}

	/**
	 * Asynchronously retrieves a memory by its unique identifier.
	 * @param {UUID} id - The unique identifier of the memory to retrieve.
	 * @returns {Promise<Memory | null>} A Promise that resolves to the memory if found, null otherwise.
	 */
	async getMemoryById(id: UUID): Promise<Memory | null> {
		return this.withDatabase(async () => {
			const result = await this.db
				.select({
					memory: memoryTable,
					embedding: embeddingTable[this.embeddingDimension],
				})
				.from(memoryTable)
				.leftJoin(embeddingTable, eq(memoryTable.id, embeddingTable.memoryId))
				.where(eq(memoryTable.id, id))
				.limit(1);

			if (result.length === 0) return null;

			const row = result[0];
			return {
				id: row.memory.id as UUID,
				createdAt: row.memory.createdAt,
				content:
					typeof row.memory.content === "string"
						? JSON.parse(row.memory.content)
						: row.memory.content,
				entityId: row.memory.entityId as UUID,
				agentId: row.memory.agentId as UUID,
				roomId: row.memory.roomId as UUID,
				unique: row.memory.unique,
				embedding: row.embedding ?? undefined,
			};
		});
	}

	/**
	 * Asynchronously retrieves memories from the database based on the provided parameters.
	 * @param {Object} params - The parameters for retrieving memories.
	 * @param {UUID[]} params.memoryIds - The IDs of the memories to retrieve.
	 * @param {string} [params.tableName] - The name of the table to retrieve memories from.
	 * @returns {Promise<Memory[]>} A Promise that resolves to an array of memories.	
	 */
	async getMemoriesByIds(
		memoryIds: UUID[],
		tableName?: string,
	): Promise<Memory[]> {
		return this.withDatabase(async () => {
			if (memoryIds.length === 0) return [];

			const conditions = [inArray(memoryTable.id, memoryIds)];

			if (tableName) {
				conditions.push(eq(memoryTable.type, tableName));
			}

			const rows = await this.db
				.select({
					memory: memoryTable,
					embedding: embeddingTable[this.embeddingDimension],
				})
				.from(memoryTable)
				.leftJoin(embeddingTable, eq(embeddingTable.memoryId, memoryTable.id))
				.where(and(...conditions))
				.orderBy(desc(memoryTable.createdAt));

			return rows.map((row) => ({
				id: row.memory.id as UUID,
				createdAt: row.memory.createdAt,
				content:
					typeof row.memory.content === "string"
						? JSON.parse(row.memory.content)
						: row.memory.content,
				entityId: row.memory.entityId as UUID,
				agentId: row.memory.agentId as UUID,
				roomId: row.memory.roomId as UUID,
				unique: row.memory.unique,
				embedding: row.embedding ?? undefined,
			}));
		});
	}

	/**
	 * Asynchronously retrieves cached embeddings from the database based on the provided parameters.
	 * @param {Object} opts - The parameters for retrieving cached embeddings.
	 * @param {string} opts.query_table_name - The name of the table to retrieve embeddings from.
	 * @param {number} opts.query_threshold - The threshold for the levenshtein distance.
	 * @param {string} opts.query_input - The input string to search for.
	 * @param {string} opts.query_field_name - The name of the field to retrieve embeddings from.
	 * @param {string} opts.query_field_sub_name - The name of the sub-field to retrieve embeddings from.
	 * @param {number} opts.query_match_count - The maximum number of matches to retrieve.
	 * @returns {Promise<{ embedding: number[]; levenshtein_score: number }[]>} A Promise that resolves to an array of cached embeddings.
	 */
	async getCachedEmbeddings(opts: {
		query_table_name: string;
		query_threshold: number;
		query_input: string;
		query_field_name: string;
		query_field_sub_name: string;
		query_match_count: number;
	}): Promise<{ embedding: number[]; levenshtein_score: number }[]> {
		return this.withDatabase(async () => {
			try {
				const results = await this.db.execute<{
					embedding: number[];
					levenshtein_score: number;
				}>(sql`
>>>>>>> d91d0b86
                    WITH content_text AS (
                        SELECT
                            m.id,
                            COALESCE(
                                m.content->>${opts.query_field_sub_name},
                                ''
                            ) as content_text
                        FROM memories m
                        WHERE m.type = ${opts.query_table_name}
                            AND m.content->>${opts.query_field_sub_name} IS NOT NULL
                    ),
                    embedded_text AS (
                        SELECT 
                            ct.content_text,
                            COALESCE(
                                e.dim_384,
                                e.dim_512,
                                e.dim_768,
                                e.dim_1024,
                                e.dim_1536,
                                e.dim_3072
                            ) as embedding
                        FROM content_text ct
                        LEFT JOIN embeddings e ON e.memory_id = ct.id
                        WHERE e.memory_id IS NOT NULL
                    )
                    SELECT
                        embedding,
                        levenshtein(${opts.query_input}, content_text) as levenshtein_score
                    FROM embedded_text
                    WHERE levenshtein(${opts.query_input}, content_text) <= ${opts.query_threshold}
                    ORDER BY levenshtein_score
                    LIMIT ${opts.query_match_count}
                `);

<<<<<<< HEAD
        return results.rows
          .map((row) => ({
            embedding: Array.isArray(row.embedding)
              ? row.embedding
              : typeof row.embedding === 'string'
                ? JSON.parse(row.embedding)
                : [],
            levenshtein_score: Number(row.levenshtein_score),
          }))
          .filter((row) => Array.isArray(row.embedding));
      } catch (error) {
        logger.error('Error in getCachedEmbeddings:', {
          error: error instanceof Error ? error.message : String(error),
          tableName: opts.query_table_name,
          fieldName: opts.query_field_name,
        });
        if (
          error instanceof Error &&
          error.message === 'levenshtein argument exceeds maximum length of 255 characters'
        ) {
          return [];
        }
        throw error;
      }
    });
  }

  /**
   * Asynchronously logs an event in the database.
   * @param {Object} params - The parameters for logging an event.
   * @param {Object} params.body - The body of the event to log.
   * @param {UUID} params.entityId - The ID of the entity associated with the event.
   * @param {UUID} params.roomId - The ID of the room associated with the event.
   * @param {string} params.type - The type of the event to log.
   * @returns {Promise<void>} A Promise that resolves when the event is logged.
   */
  async log(params: {
    body: { [key: string]: unknown };
    entityId: UUID;
    roomId: UUID;
    type: string;
  }): Promise<void> {
    return this.withDatabase(async () => {
      try {
        await this.db.transaction(async (tx) => {
          await tx.insert(logTable).values({
            body: sql`${params.body}::jsonb`,
            entityId: params.entityId,
            roomId: params.roomId,
            type: params.type,
          });
        });
      } catch (error) {
        logger.error('Failed to create log entry:', {
          error: error instanceof Error ? error.message : String(error),
          type: params.type,
          roomId: params.roomId,
          entityId: params.entityId,
        });
        throw error;
      }
    });
  }

  /**
   * Asynchronously retrieves logs from the database based on the provided parameters.
   * @param {Object} params - The parameters for retrieving logs.
   * @param {UUID} params.entityId - The ID of the entity associated with the logs.
   * @param {UUID} [params.roomId] - The ID of the room associated with the logs.
   * @param {string} [params.type] - The type of the logs to retrieve.
   * @param {number} [params.count] - The maximum number of logs to retrieve.
   * @param {number} [params.offset] - The offset to retrieve logs from.
   * @returns {Promise<Log[]>} A Promise that resolves to an array of logs.
   */
  async getLogs(params: {
    entityId: UUID;
    roomId?: UUID;
    type?: string;
    count?: number;
    offset?: number;
  }): Promise<Log[]> {
    const { entityId, roomId, type, count, offset } = params;
    return this.withDatabase(async () => {
      const result = await this.db
        .select()
        .from(logTable)
        .where(
          and(
            eq(logTable.entityId, entityId),
            roomId ? eq(logTable.roomId, roomId) : undefined,
            type ? eq(logTable.type, type) : undefined
          )
        )
        .orderBy(desc(logTable.createdAt))
        .limit(count ?? 10)
        .offset(offset ?? 0);
      return result;
    });
  }

  /**
   * Asynchronously deletes a log from the database based on the provided parameters.
   * @param {UUID} logId - The ID of the log to delete.
   * @returns {Promise<void>} A Promise that resolves when the log is deleted.
   */
  async deleteLog(logId: UUID): Promise<void> {
    return this.withDatabase(async () => {
      await this.db.delete(logTable).where(eq(logTable.id, logId));
    });
  }

  /**
   * Asynchronously searches for memories in the database based on the provided parameters.
   * @param {Object} params - The parameters for searching for memories.
   * @param {string} params.tableName - The name of the table to search for memories in.
   * @param {UUID} params.roomId - The ID of the room to search for memories in.
   * @param {number[]} params.embedding - The embedding to search for.
   * @param {number} [params.match_threshold] - The threshold for the cosine distance.
   * @param {number} [params.count] - The maximum number of memories to retrieve.
   * @param {boolean} [params.unique] - Whether to retrieve unique memories only.
   * @returns {Promise<Memory[]>} A Promise that resolves to an array of memories.
   */
  async searchMemories(params: {
    tableName: string;
    roomId: UUID;
    embedding: number[];
    match_threshold: number;
    count: number;
    unique: boolean;
  }): Promise<Memory[]> {
    return await this.searchMemoriesByEmbedding(params.embedding, {
      match_threshold: params.match_threshold,
      count: params.count,
      roomId: params.roomId,
      unique: params.unique,
      tableName: params.tableName,
    });
  }

  /**
   * Asynchronously searches for memories in the database based on the provided parameters.
   * @param {number[]} embedding - The embedding to search for.
   * @param {Object} params - The parameters for searching for memories.
   * @param {number} [params.match_threshold] - The threshold for the cosine distance.
   * @param {number} [params.count] - The maximum number of memories to retrieve.
   * @param {UUID} [params.roomId] - The ID of the room to search for memories in.
   * @param {boolean} [params.unique] - Whether to retrieve unique memories only.
   * @param {string} [params.tableName] - The name of the table to search for memories in.
   * @returns {Promise<Memory[]>} A Promise that resolves to an array of memories.
   */
  async searchMemoriesByEmbedding(
    embedding: number[],
    params: {
      match_threshold?: number;
      count?: number;
      roomId?: UUID;
      unique?: boolean;
      tableName: string;
    }
  ): Promise<Memory[]> {
    return this.withDatabase(async () => {
      const cleanVector = embedding.map((n) => (Number.isFinite(n) ? Number(n.toFixed(6)) : 0));

      const similarity = sql<number>`1 - (${cosineDistance(
        embeddingTable[this.embeddingDimension],
        cleanVector
      )})`;

      const conditions = [eq(memoryTable.type, params.tableName)];

      if (params.unique) {
        conditions.push(eq(memoryTable.unique, true));
      }

      conditions.push(eq(memoryTable.agentId, this.agentId));

      if (params.roomId) {
        conditions.push(eq(memoryTable.roomId, params.roomId));
      }

      if (params.match_threshold) {
        conditions.push(gte(similarity, params.match_threshold));
      }

      const results = await this.db
        .select({
          memory: memoryTable,
          similarity,
          embedding: embeddingTable[this.embeddingDimension],
        })
        .from(embeddingTable)
        .innerJoin(memoryTable, eq(memoryTable.id, embeddingTable.memoryId))
        .where(and(...conditions))
        .orderBy(desc(similarity))
        .limit(params.count ?? 10);

      return results.map((row) => ({
        id: row.memory.id as UUID,
        type: row.memory.type,
        createdAt: row.memory.createdAt,
        content:
          typeof row.memory.content === 'string'
            ? JSON.parse(row.memory.content)
            : row.memory.content,
        entityId: row.memory.entityId as UUID,
        agentId: row.memory.agentId as UUID,
        roomId: row.memory.roomId as UUID,
        unique: row.memory.unique,
        embedding: row.embedding ?? undefined,
        similarity: row.similarity,
      }));
    });
  }

  /**
   * Asynchronously creates a new memory in the database.
   * @param {Memory & { metadata?: MemoryMetadata }} memory - The memory object to create.
   * @param {string} tableName - The name of the table to create the memory in.
   * @returns {Promise<UUID>} A Promise that resolves to the ID of the created memory.
   */
  async createMemory(
    memory: Memory & { metadata?: MemoryMetadata },
    tableName: string
  ): Promise<UUID> {
    console.log('memory.id is', memory.id);
    logger.debug('DrizzleAdapter createMemory:', {
      memoryId: memory.id,
      embeddingLength: memory.embedding?.length,
      contentLength: memory.content?.text?.length,
    });

    let isUnique = true;
    if (memory.embedding && Array.isArray(memory.embedding)) {
      const similarMemories = await this.searchMemoriesByEmbedding(memory.embedding, {
        tableName,
        roomId: memory.roomId,
        match_threshold: 0.95,
        count: 1,
      });
      isUnique = similarMemories.length === 0;
    }

    const contentToInsert =
      typeof memory.content === 'string' ? JSON.parse(memory.content) : memory.content;

    const memoryId = memory.id ?? (v4() as UUID);

    await this.db.transaction(async (tx) => {
      await tx.insert(memoryTable).values([
        {
          id: memoryId,
          type: tableName,
          content: sql`${contentToInsert}::jsonb`,
          metadata: sql`${memory.metadata || {}}::jsonb`,
          entityId: memory.entityId,
          roomId: memory.roomId,
          agentId: memory.agentId,
          unique: memory.unique ?? isUnique,
          createdAt: memory.createdAt,
        },
      ]);

      if (memory.embedding && Array.isArray(memory.embedding)) {
        const embeddingValues: Record<string, unknown> = {
          id: v4(),
          memoryId: memoryId,
          createdAt: memory.createdAt,
        };

        const cleanVector = memory.embedding.map((n) =>
          Number.isFinite(n) ? Number(n.toFixed(6)) : 0
        );

        embeddingValues[this.embeddingDimension] = cleanVector;

        await tx.insert(embeddingTable).values([embeddingValues]);
      }
    });

    return memoryId;
  }

  /**
   * Asynchronously deletes a memory from the database based on the provided parameters.
   * @param {UUID} memoryId - The ID of the memory to delete.
   * @returns {Promise<void>} A Promise that resolves when the memory is deleted.
   */
  async deleteMemory(memoryId: UUID): Promise<void> {
    return this.withDatabase(async () => {
      await this.db.transaction(async (tx) => {
        await tx.delete(embeddingTable).where(eq(embeddingTable.memoryId, memoryId));

        await tx.delete(memoryTable).where(and(eq(memoryTable.id, memoryId)));
      });

      logger.debug('Memory removed successfully:', {
        memoryId,
      });
    });
  }

  /**
   * Asynchronously deletes all memories from the database based on the provided parameters.
   * @param {UUID} roomId - The ID of the room to delete memories from.
   * @param {string} tableName - The name of the table to delete memories from.
   * @returns {Promise<void>} A Promise that resolves when the memories are deleted.
   */
  async deleteAllMemories(roomId: UUID, tableName: string): Promise<void> {
    return this.withDatabase(async () => {
      await this.db.transaction(async (tx) => {
        const memoryIds = await tx
          .select({ id: memoryTable.id })
          .from(memoryTable)
          .where(and(eq(memoryTable.roomId, roomId), eq(memoryTable.type, tableName)));

        if (memoryIds.length > 0) {
          await tx.delete(embeddingTable).where(
            inArray(
              embeddingTable.memoryId,
              memoryIds.map((m) => m.id)
            )
          );

          await tx
            .delete(memoryTable)
            .where(and(eq(memoryTable.roomId, roomId), eq(memoryTable.type, tableName)));
        }
      });

      logger.debug('All memories removed successfully:', {
        roomId,
        tableName,
      });
    });
  }

  /**
   * Asynchronously counts the number of memories in the database based on the provided parameters.
   * @param {UUID} roomId - The ID of the room to count memories in.
   * @param {boolean} [unique] - Whether to count unique memories only.
   * @param {string} [tableName] - The name of the table to count memories in.
   * @returns {Promise<number>} A Promise that resolves to the number of memories.
   */
  async countMemories(roomId: UUID, unique = true, tableName = ''): Promise<number> {
    if (!tableName) throw new Error('tableName is required');

    return this.withDatabase(async () => {
      const conditions = [eq(memoryTable.roomId, roomId), eq(memoryTable.type, tableName)];

      if (unique) {
        conditions.push(eq(memoryTable.unique, true));
      }

      const result = await this.db
        .select({ count: sql<number>`count(*)` })
        .from(memoryTable)
        .where(and(...conditions));

      return Number(result[0]?.count ?? 0);
    });
  }

  /**
   * Asynchronously retrieves a room from the database based on the provided parameters.
   * @param {UUID} roomId - The ID of the room to retrieve.
   * @returns {Promise<Room | null>} A Promise that resolves to the room if found, null otherwise.
   */
  async getRoom(roomId: UUID): Promise<Room | null> {
    return this.withDatabase(async () => {
      const result = await this.db
        .select({
          id: roomTable.id,
          channelId: roomTable.channelId,
          agentId: roomTable.agentId,
          serverId: roomTable.serverId,
          worldId: roomTable.worldId,
          type: roomTable.type,
          source: roomTable.source,
        })
        .from(roomTable)
        .where(and(eq(roomTable.id, roomId), eq(roomTable.agentId, this.agentId)))
        .limit(1);
      if (result.length === 0) return null;
      return result[0];
    });
  }

  /**
   * Asynchronously retrieves all rooms from the database based on the provided parameters.
   * @param {UUID} worldId - The ID of the world to retrieve rooms from.
   * @returns {Promise<Room[]>} A Promise that resolves to an array of rooms.
   */
  async getRooms(worldId: UUID): Promise<Room[]> {
    return this.withDatabase(async () => {
      const result = await this.db.select().from(roomTable).where(eq(roomTable.worldId, worldId));
      return result;
    });
  }

  /**
   * Asynchronously updates a room in the database based on the provided parameters.
   * @param {Room} room - The room object to update.
   * @returns {Promise<void>} A Promise that resolves when the room is updated.
   */
  async updateRoom(room: Room): Promise<void> {
    return this.withDatabase(async () => {
      await this.db
        .update(roomTable)
        .set({ ...room, agentId: this.agentId })
        .where(eq(roomTable.id, room.id));
    });
  }

  /**
   * Asynchronously creates a new room in the database based on the provided parameters.
   * @param {Room} room - The room object to create.
   * @returns {Promise<UUID>} A Promise that resolves to the ID of the created room.
   */
  async createRoom({ id, name, source, type, channelId, serverId, worldId }: Room): Promise<UUID> {
    return this.withDatabase(async () => {
      const newRoomId = id || v4();
      await this.db
        .insert(roomTable)
        .values({
          id: newRoomId,
          name,
          agentId: this.agentId,
          source,
          type,
          channelId,
          serverId,
          worldId,
        })
        .onConflictDoNothing({ target: roomTable.id });
      return newRoomId as UUID;
    });
  }

  /**
   * Asynchronously deletes a room from the database based on the provided parameters.
   * @param {UUID} roomId - The ID of the room to delete.
   * @returns {Promise<void>} A Promise that resolves when the room is deleted.
   */
  async deleteRoom(roomId: UUID): Promise<void> {
    if (!roomId) throw new Error('Room ID is required');
    return this.withDatabase(async () => {
      await this.db.transaction(async (tx) => {
        await tx.delete(roomTable).where(eq(roomTable.id, roomId));
      });
    });
  }

  /**
   * Asynchronously retrieves all rooms for a participant from the database based on the provided parameters.
   * @param {UUID} entityId - The ID of the entity to retrieve rooms for.
   * @returns {Promise<UUID[]>} A Promise that resolves to an array of room IDs.
   */
  async getRoomsForParticipant(entityId: UUID): Promise<UUID[]> {
    return this.withDatabase(async () => {
      const result = await this.db
        .select({ roomId: participantTable.roomId })
        .from(participantTable)
        .innerJoin(roomTable, eq(participantTable.roomId, roomTable.id))
        .where(and(eq(participantTable.entityId, entityId), eq(roomTable.agentId, this.agentId)));

      return result.map((row) => row.roomId as UUID);
    });
  }

  /**
   * Asynchronously retrieves all rooms for a list of participants from the database based on the provided parameters.
   * @param {UUID[]} entityIds - The IDs of the entities to retrieve rooms for.
   * @returns {Promise<UUID[]>} A Promise that resolves to an array of room IDs.
   */
  async getRoomsForParticipants(entityIds: UUID[]): Promise<UUID[]> {
    return this.withDatabase(async () => {
      const result = await this.db
        .selectDistinct({ roomId: participantTable.roomId })
        .from(participantTable)
        .innerJoin(roomTable, eq(participantTable.roomId, roomTable.id))
        .where(
          and(inArray(participantTable.entityId, entityIds), eq(roomTable.agentId, this.agentId))
        );

      return result.map((row) => row.roomId as UUID);
    });
  }

  /**
   * Asynchronously adds a participant to a room in the database based on the provided parameters.
   * @param {UUID} entityId - The ID of the entity to add to the room.
   * @param {UUID} roomId - The ID of the room to add the entity to.
   * @returns {Promise<boolean>} A Promise that resolves to a boolean indicating whether the participant was added successfully.
   */
  async addParticipant(entityId: UUID, roomId: UUID): Promise<boolean> {
    return this.withDatabase(async () => {
      try {
        await this.db
          .insert(participantTable)
          .values({
            entityId,
            roomId,
            agentId: this.agentId,
          })
          .onConflictDoNothing();
        return true;
      } catch (error) {
        logger.error('Error adding participant', {
          error: error instanceof Error ? error.message : String(error),
          entityId,
          roomId,
          agentId: this.agentId,
        });
        return false;
      }
    });
  }

  /**
   * Asynchronously removes a participant from a room in the database based on the provided parameters.
   * @param {UUID} entityId - The ID of the entity to remove from the room.
   * @param {UUID} roomId - The ID of the room to remove the entity from.
   * @returns {Promise<boolean>} A Promise that resolves to a boolean indicating whether the participant was removed successfully.
   */
  async removeParticipant(entityId: UUID, roomId: UUID): Promise<boolean> {
    return this.withDatabase(async () => {
      try {
        const result = await this.db.transaction(async (tx) => {
          return await tx
            .delete(participantTable)
            .where(
              and(eq(participantTable.entityId, entityId), eq(participantTable.roomId, roomId))
            )
            .returning();
        });

        const removed = result.length > 0;
        logger.debug(`Participant ${removed ? 'removed' : 'not found'}:`, {
          entityId,
          roomId,
          removed,
        });

        return removed;
      } catch (error) {
        logger.error('Failed to remove participant:', {
          error: error instanceof Error ? error.message : String(error),
          entityId,
          roomId,
        });
        return false;
      }
    });
  }

  /**
   * Asynchronously retrieves all participants for an entity from the database based on the provided parameters.
   * @param {UUID} entityId - The ID of the entity to retrieve participants for.
   * @returns {Promise<Participant[]>} A Promise that resolves to an array of participants.
   */
  async getParticipantsForEntity(entityId: UUID): Promise<Participant[]> {
    return this.withDatabase(async () => {
      const result = await this.db
        .select({
          id: participantTable.id,
          entityId: participantTable.entityId,
          roomId: participantTable.roomId,
        })
        .from(participantTable)
        .where(eq(participantTable.entityId, entityId));

      const entity = await this.getEntityById(entityId);

      if (!entity) {
        return [];
      }

      return result.map((row) => ({
        id: row.id as UUID,
        entity: entity,
      }));
    });
  }

  /**
   * Asynchronously retrieves all participants for a room from the database based on the provided parameters.
   * @param {UUID} roomId - The ID of the room to retrieve participants for.
   * @returns {Promise<UUID[]>} A Promise that resolves to an array of entity IDs.
   */
  async getParticipantsForRoom(roomId: UUID): Promise<UUID[]> {
    return this.withDatabase(async () => {
      const result = await this.db
        .select({ entityId: participantTable.entityId })
        .from(participantTable)
        .where(
          and(eq(participantTable.roomId, roomId), eq(participantTable.agentId, this.agentId))
        );

      return result.map((row) => row.entityId as UUID);
    });
  }

  /**
   * Asynchronously retrieves the user state for a participant in a room from the database based on the provided parameters.
   * @param {UUID} roomId - The ID of the room to retrieve the participant's user state for.
   * @param {UUID} entityId - The ID of the entity to retrieve the user state for.
   * @returns {Promise<"FOLLOWED" | "MUTED" | null>} A Promise that resolves to the participant's user state.
   */
  async getParticipantUserState(
    roomId: UUID,
    entityId: UUID
  ): Promise<'FOLLOWED' | 'MUTED' | null> {
    return this.withDatabase(async () => {
      const result = await this.db
        .select({ roomState: participantTable.roomState })
        .from(participantTable)
        .where(
          and(
            eq(participantTable.roomId, roomId),
            eq(participantTable.entityId, entityId),
            eq(participantTable.agentId, this.agentId)
          )
        )
        .limit(1);

      return (result[0]?.roomState as 'FOLLOWED' | 'MUTED' | null) ?? null;
    });
  }

  /**
   * Asynchronously sets the user state for a participant in a room in the database based on the provided parameters.
   * @param {UUID} roomId - The ID of the room to set the participant's user state for.
   * @param {UUID} entityId - The ID of the entity to set the user state for.
   * @param {string} state - The state to set the participant's user state to.
   * @returns {Promise<void>} A Promise that resolves when the participant's user state is set.
   */
  async setParticipantUserState(
    roomId: UUID,
    entityId: UUID,
    state: 'FOLLOWED' | 'MUTED' | null
  ): Promise<void> {
    return this.withDatabase(async () => {
      try {
        await this.db.transaction(async (tx) => {
          await tx
            .update(participantTable)
            .set({ roomState: state })
            .where(
              and(
                eq(participantTable.roomId, roomId),
                eq(participantTable.entityId, entityId),
                eq(participantTable.agentId, this.agentId)
              )
            );
        });
      } catch (error) {
        logger.error('Failed to set participant user state:', {
          roomId,
          entityId,
          state,
          error: error instanceof Error ? error.message : String(error),
        });
        throw error;
      }
    });
  }

  /**
   * Asynchronously creates a new relationship in the database based on the provided parameters.
   * @param {Object} params - The parameters for creating a new relationship.
   * @param {UUID} params.sourceEntityId - The ID of the source entity.
   * @param {UUID} params.targetEntityId - The ID of the target entity.
   * @param {string[]} [params.tags] - The tags for the relationship.
   * @param {Object} [params.metadata] - The metadata for the relationship.
   * @returns {Promise<boolean>} A Promise that resolves to a boolean indicating whether the relationship was created successfully.
   */
  async createRelationship(params: {
    sourceEntityId: UUID;
    targetEntityId: UUID;
    tags?: string[];
    metadata?: { [key: string]: unknown };
  }): Promise<boolean> {
    return this.withDatabase(async () => {
      const id = v4();
      const saveParams = {
        id,
        sourceEntityId: params.sourceEntityId,
        targetEntityId: params.targetEntityId,
        agentId: this.agentId,
        tags: params.tags || [],
        metadata: params.metadata || {},
      };
      try {
        await this.db.insert(relationshipTable).values(saveParams);
        return true;
      } catch (error) {
        logger.error('Error creating relationship:', {
          error: error instanceof Error ? error.message : String(error),
          saveParams,
        });
        return false;
      }
    });
  }

  /**
   * Asynchronously updates an existing relationship in the database based on the provided parameters.
   * @param {Relationship} relationship - The relationship object to update.
   * @returns {Promise<void>} A Promise that resolves when the relationship is updated.
   */
  async updateRelationship(relationship: Relationship): Promise<void> {
    return this.withDatabase(async () => {
      try {
        await this.db
          .update(relationshipTable)
          .set({
            tags: relationship.tags || [],
            metadata: relationship.metadata || {},
          })
          .where(eq(relationshipTable.id, relationship.id));
      } catch (error) {
        logger.error('Error updating relationship:', {
          error: error instanceof Error ? error.message : String(error),
          relationship,
        });
        throw error;
      }
    });
  }

  /**
   * Asynchronously retrieves a relationship from the database based on the provided parameters.
   * @param {Object} params - The parameters for retrieving a relationship.
   * @param {UUID} params.sourceEntityId - The ID of the source entity.
   * @param {UUID} params.targetEntityId - The ID of the target entity.
   * @returns {Promise<Relationship | null>} A Promise that resolves to the relationship if found, null otherwise.
   */
  async getRelationship(params: {
    sourceEntityId: UUID;
    targetEntityId: UUID;
  }): Promise<Relationship | null> {
    return this.withDatabase(async () => {
      try {
        const result = await this.db
          .select()
          .from(relationshipTable)
          .where(
            and(
              eq(relationshipTable.sourceEntityId, params.sourceEntityId),
              eq(relationshipTable.targetEntityId, params.targetEntityId),
              eq(relationshipTable.agentId, this.agentId)
            )
          )
          .limit(1);

        if (result.length === 0) {
          return null;
        }

        return {
          id: result[0].id,
          sourceEntityId: result[0].sourceEntityId,
          targetEntityId: result[0].targetEntityId,
          agentId: result[0].agentId,
          tags: result[0].tags || [],
          metadata: result[0].metadata || {},
          createdAt: result[0].createdAt?.toString(),
        };
      } catch (error) {
        logger.error('Error getting relationship:', {
          error: error instanceof Error ? error.message : String(error),
          params,
        });
        return null;
      }
    });
  }

  /**
   * Asynchronously retrieves all relationships from the database based on the provided parameters.
   * @param {Object} params - The parameters for retrieving relationships.
   * @param {UUID} params.entityId - The ID of the entity to retrieve relationships for.
   * @param {string[]} [params.tags] - The tags to filter relationships by.
   * @returns {Promise<Relationship[]>} A Promise that resolves to an array of relationships.
   */
  async getRelationships(params: { entityId: UUID; tags?: string[] }): Promise<Relationship[]> {
    return this.withDatabase(async () => {
      try {
        let query = this.db
          .select()
          .from(relationshipTable)
          .where(
            and(
              or(
                eq(relationshipTable.sourceEntityId, params.entityId),
                eq(relationshipTable.targetEntityId, params.entityId)
              ),
              eq(relationshipTable.agentId, this.agentId)
            )
          );

        // Filter by tags if provided
        if (params.tags && params.tags.length > 0) {
          // Filter by tags - find tasks that have ALL of the specified tags
          // Using @> operator which checks if left array contains all elements from right array
          const tagParams = params.tags.map((tag) => `'${tag.replace(/'/g, "''")}'`).join(', ');
          query = query.where(
            sql`${relationshipTable.tags} @> ARRAY[${sql.raw(tagParams)}]::text[]`
          );
        }

        const results = await query;

        return results.map((result) => ({
          id: result.id,
          sourceEntityId: result.sourceEntityId,
          targetEntityId: result.targetEntityId,
          agentId: result.agentId,
          tags: result.tags || [],
          metadata: result.metadata || {},
          createdAt: result.createdAt?.toString(),
        }));
      } catch (error) {
        logger.error('Error getting relationships:', {
          error: error instanceof Error ? error.message : String(error),
          params,
        });
        return [];
      }
    });
  }

  /**
   * Asynchronously retrieves a cache value from the database based on the provided key.
   * @param {string} key - The key to retrieve the cache value for.
   * @returns {Promise<T | undefined>} A Promise that resolves to the cache value if found, undefined otherwise.
   */
  async getCache<T>(key: string): Promise<T | undefined> {
    return this.withDatabase(async () => {
      try {
        const result = await this.db
          .select()
          .from(cacheTable)
          .where(and(eq(cacheTable.agentId, this.agentId), eq(cacheTable.key, key)));

        return result[0]?.value as T | undefined;
      } catch (error) {
        logger.error('Error fetching cache', {
          error: error instanceof Error ? error.message : String(error),
          key: key,
          agentId: this.agentId,
        });
        return undefined;
      }
    });
  }

  /**
   * Asynchronously sets a cache value in the database based on the provided key and value.
   * @param {string} key - The key to set the cache value for.
   * @param {T} value - The value to set in the cache.
   * @returns {Promise<boolean>} A Promise that resolves to a boolean indicating whether the cache value was set successfully.
   */
  async setCache<T>(key: string, value: T): Promise<boolean> {
    return this.withDatabase(async () => {
      try {
        await this.db.transaction(async (tx) => {
          await tx
            .insert(cacheTable)
            .values({
              key: key,
              agentId: this.agentId,
              value: value,
            })
            .onConflictDoUpdate({
              target: [cacheTable.key, cacheTable.agentId],
              set: {
                value: value,
              },
            });
        });
        return true;
      } catch (error) {
        logger.error('Error setting cache', {
          error: error instanceof Error ? error.message : String(error),
          key: key,
          agentId: this.agentId,
        });
        return false;
      }
    });
  }

  /**
   * Asynchronously deletes a cache value from the database based on the provided key.
   * @param {string} key - The key to delete the cache value for.
   * @returns {Promise<boolean>} A Promise that resolves to a boolean indicating whether the cache value was deleted successfully.
   */
  async deleteCache(key: string): Promise<boolean> {
    return this.withDatabase(async () => {
      try {
        await this.db.transaction(async (tx) => {
          await tx
            .delete(cacheTable)
            .where(and(eq(cacheTable.agentId, this.agentId), eq(cacheTable.key, key)));
        });
        return true;
      } catch (error) {
        logger.error('Error deleting cache', {
          error: error instanceof Error ? error.message : String(error),
          key: key,
          agentId: this.agentId,
        });
        return false;
      }
    });
  }

  /**
   * Asynchronously creates a new world in the database based on the provided parameters.
   * @param {World} world - The world object to create.
   * @returns {Promise<UUID>} A Promise that resolves to the ID of the created world.
   */
  async createWorld(world: World): Promise<UUID> {
    console.trace('*** creating world', world, 'with id', world.id);
    return this.withDatabase(async () => {
      const newWorldId = world.id || v4();
      await this.db.insert(worldTable).values({
        ...world,
        id: newWorldId,
      });
      return newWorldId;
    });
  }

  /**
   * Asynchronously retrieves a world from the database based on the provided parameters.
   * @param {UUID} id - The ID of the world to retrieve.
   * @returns {Promise<World | null>} A Promise that resolves to the world if found, null otherwise.
   */
  async getWorld(id: UUID): Promise<World | null> {
    return this.withDatabase(async () => {
      const result = await this.db.select().from(worldTable).where(eq(worldTable.id, id));
      return result[0] as World | null;
    });
  }

  /**
   * Asynchronously retrieves all worlds from the database based on the provided parameters.
   * @returns {Promise<World[]>} A Promise that resolves to an array of worlds.
   */
  async getAllWorlds(): Promise<World[]> {
    return this.withDatabase(async () => {
      const result = await this.db
        .select()
        .from(worldTable)
        .where(eq(worldTable.agentId, this.agentId));
      return result as World[];
    });
  }

  /**
   * Asynchronously updates an existing world in the database based on the provided parameters.
   * @param {World} world - The world object to update.
   * @returns {Promise<void>} A Promise that resolves when the world is updated.
   */
  async updateWorld(world: World): Promise<void> {
    console.trace('*** updating world', world, 'with id', world.id);
    return this.withDatabase(async () => {
      await this.db.update(worldTable).set(world).where(eq(worldTable.id, world.id));
    });
  }

  /**
   * Asynchronously removes a world from the database based on the provided parameters.
   * @param {UUID} id - The ID of the world to remove.
   * @returns {Promise<void>} A Promise that resolves when the world is removed.
   */
  async removeWorld(id: UUID): Promise<void> {
    return this.withDatabase(async () => {
      await this.db.delete(worldTable).where(eq(worldTable.id, id));
    });
  }

  /**
   * Asynchronously creates a new task in the database based on the provided parameters.
   * @param {Task} task - The task object to create.
   * @returns {Promise<UUID>} A Promise that resolves to the ID of the created task.
   */
  async createTask(task: Task): Promise<UUID> {
    return this.withRetry(async () => {
      return this.withDatabase(async () => {
        const now = new Date();
        const metadata = task.metadata || {};

        const values = {
          id: task.id as UUID,
          name: task.name,
          description: task.description,
          roomId: task.roomId,
          worldId: task.worldId,
          tags: task.tags,
          metadata: metadata,
          createdAt: now,
          updatedAt: now,
          agentId: this.agentId,
        };
        const result = await this.db
          .insert(taskTable)
          .values(values)
          .returning({ id: taskTable.id });

        return result[0].id;
      });
    });
  }

  /**
   * Asynchronously retrieves tasks based on specified parameters.
   * @param params Object containing optional roomId and tags to filter tasks
   * @returns Promise resolving to an array of Task objects
   */
  async getTasks(params: { roomId?: UUID; tags?: string[] }): Promise<Task[]> {
    return this.withRetry(async () => {
      return this.withDatabase(async () => {
        let query = this.db.select().from(taskTable).where(eq(taskTable.agentId, this.agentId));

        // Apply filters if provided
        if (params.roomId) {
          query = query.where(eq(taskTable.roomId, params.roomId));
        }

        if (params.tags && params.tags.length > 0) {
          // Filter by tags - find tasks that have ALL of the specified tags
          // Using @> operator which checks if left array contains all elements from right array
          const tagParams = params.tags.map((tag) => `'${tag.replace(/'/g, "''")}'`).join(', ');
          query = query.where(sql`${taskTable.tags} @> ARRAY[${sql.raw(tagParams)}]::text[]`);
        }

        const result = await query;

        return result.map((row) => ({
          id: row.id,
          name: row.name,
          description: row.description,
          roomId: row.roomId,
          worldId: row.worldId,
          tags: row.tags,
          metadata: row.metadata,
        }));
      });
    });
  }

  /**
   * Asynchronously retrieves a specific task by its name.
   * @param name The name of the task to retrieve
   * @returns Promise resolving to the Task object if found, null otherwise
   */
  async getTasksByName(name: string): Promise<Task[]> {
    return this.withRetry(async () => {
      return this.withDatabase(async () => {
        const result = await this.db
          .select()
          .from(taskTable)
          .where(and(eq(taskTable.name, name), eq(taskTable.agentId, this.agentId)));

        return result.map((row) => ({
          id: row.id,
          name: row.name,
          description: row.description,
          roomId: row.roomId,
          worldId: row.worldId,
          tags: row.tags || [],
          metadata: row.metadata || {},
        }));
      });
    });
  }

  /**
   * Asynchronously retrieves a specific task by its ID.
   * @param id The UUID of the task to retrieve
   * @returns Promise resolving to the Task object if found, null otherwise
   */
  async getTask(id: UUID): Promise<Task | null> {
    return this.withRetry(async () => {
      return this.withDatabase(async () => {
        const result = await this.db
          .select()
          .from(taskTable)
          .where(and(eq(taskTable.id, id), eq(taskTable.agentId, this.agentId)))
          .limit(1);

        if (result.length === 0) {
          return null;
        }

        const row = result[0];
        return {
          id: row.id,
          name: row.name,
          description: row.description,
          roomId: row.roomId,
          worldId: row.worldId,
          tags: row.tags || [],
          metadata: row.metadata || {},
        };
      });
    });
  }

  /**
   * Asynchronously updates an existing task in the database.
   * @param id The UUID of the task to update
   * @param task Partial Task object containing the fields to update
   * @returns Promise resolving when the update is complete
   */
  async updateTask(id: UUID, task: Partial<Task>): Promise<void> {
    await this.withRetry(async () => {
      await this.withDatabase(async () => {
        const updateValues: Partial<Task> = {};

        // Add fields to update if they exist in the partial task object
        if (task.name !== undefined) updateValues.name = task.name;
        if (task.description !== undefined) updateValues.description = task.description;
        if (task.roomId !== undefined) updateValues.roomId = task.roomId;
        if (task.worldId !== undefined) updateValues.worldId = task.worldId;
        if (task.tags !== undefined) updateValues.tags = task.tags;

        task.updatedAt = Date.now();

        // Handle metadata updates
        if (task.metadata) {
          // Get current task to merge metadata
          const currentTask = await this.getTask(id);
          if (currentTask) {
            const currentMetadata = currentTask.metadata || {};
            const newMetadata = {
              ...currentMetadata,
              ...task.metadata,
            };
            updateValues.metadata = newMetadata;
          } else {
            updateValues.metadata = {
              ...task.metadata,
            };
          }
        }

        await this.db
          .update(taskTable)
          .set(updateValues)
          .where(and(eq(taskTable.id, id), eq(taskTable.agentId, this.agentId)));
      });
    });
  }

  /**
   * Asynchronously deletes a task from the database.
   * @param id The UUID of the task to delete
   * @returns Promise resolving when the deletion is complete
   */
  async deleteTask(id: UUID): Promise<void> {
    await this.withRetry(async () => {
      await this.withDatabase(async () => {
        await this.db
          .delete(taskTable)
          .where(and(eq(taskTable.id, id), eq(taskTable.agentId, this.agentId)));
      });
    });
  }
=======
				return results.rows
					.map((row) => ({
						embedding: Array.isArray(row.embedding)
							? row.embedding
							: typeof row.embedding === "string"
								? JSON.parse(row.embedding)
								: [],
						levenshtein_score: Number(row.levenshtein_score),
					}))
					.filter((row) => Array.isArray(row.embedding));
			} catch (error) {
				logger.error("Error in getCachedEmbeddings:", {
					error: error instanceof Error ? error.message : String(error),
					tableName: opts.query_table_name,
					fieldName: opts.query_field_name,
				});
				if (
					error instanceof Error &&
					error.message ===
						"levenshtein argument exceeds maximum length of 255 characters"
				) {
					return [];
				}
				throw error;
			}
		});
	}

	/**
	 * Asynchronously logs an event in the database.
	 * @param {Object} params - The parameters for logging an event.
	 * @param {Object} params.body - The body of the event to log.
	 * @param {UUID} params.entityId - The ID of the entity associated with the event.
	 * @param {UUID} params.roomId - The ID of the room associated with the event.
	 * @param {string} params.type - The type of the event to log.
	 * @returns {Promise<void>} A Promise that resolves when the event is logged.
	 */
	async log(params: {
		body: { [key: string]: unknown };
		entityId: UUID;
		roomId: UUID;
		type: string;
	}): Promise<void> {
		return this.withDatabase(async () => {
			try {
				await this.db.transaction(async (tx) => {
					await tx.insert(logTable).values({
						body: sql`${params.body}::jsonb`,
						entityId: params.entityId,
						roomId: params.roomId,
						type: params.type,
					});
				});
			} catch (error) {
				logger.error("Failed to create log entry:", {
					error: error instanceof Error ? error.message : String(error),
					type: params.type,
					roomId: params.roomId,
					entityId: params.entityId,
				});
				throw error;
			}
		});
	}

	/**
	 * Asynchronously retrieves logs from the database based on the provided parameters.
	 * @param {Object} params - The parameters for retrieving logs.
	 * @param {UUID} params.entityId - The ID of the entity associated with the logs.
	 * @param {UUID} [params.roomId] - The ID of the room associated with the logs.
	 * @param {string} [params.type] - The type of the logs to retrieve.
	 * @param {number} [params.count] - The maximum number of logs to retrieve.
	 * @param {number} [params.offset] - The offset to retrieve logs from.
	 * @returns {Promise<Log[]>} A Promise that resolves to an array of logs.
	 */
	async getLogs(
		params: {
			entityId: UUID;
			roomId?: UUID;
			type?: string;
			count?: number;
			offset?: number;
		},
	): Promise<Log[]> {
		const { entityId, roomId, type, count, offset } = params;
		return this.withDatabase(async () => {
			const result = await this.db
				.select()
				.from(logTable)
				.where(
					and(
						eq(logTable.entityId, entityId),
						roomId ? eq(logTable.roomId, roomId) : undefined,
						type ? eq(logTable.type, type) : undefined,
					),
				)
				.orderBy(desc(logTable.createdAt))
				.limit(count ?? 10)
				.offset(offset ?? 0);
			return result;
		});

	}

	/**
	 * Asynchronously deletes a log from the database based on the provided parameters.
	 * @param {UUID} logId - The ID of the log to delete.
	 * @returns {Promise<void>} A Promise that resolves when the log is deleted.
	 */
	async deleteLog(logId: UUID): Promise<void> {
		return this.withDatabase(async () => {
			await this.db.delete(logTable).where(eq(logTable.id, logId));
		});
	}

	/**
	 * Asynchronously searches for memories in the database based on the provided parameters.
	 * @param {Object} params - The parameters for searching for memories.
	 * @param {string} params.tableName - The name of the table to search for memories in.
	 * @param {UUID} params.roomId - The ID of the room to search for memories in.
	 * @param {number[]} params.embedding - The embedding to search for.
	 * @param {number} [params.match_threshold] - The threshold for the cosine distance.
	 * @param {number} [params.count] - The maximum number of memories to retrieve.
	 * @param {boolean} [params.unique] - Whether to retrieve unique memories only.
	 * @returns {Promise<Memory[]>} A Promise that resolves to an array of memories.
	 */
	async searchMemories(params: {
		tableName: string;
		roomId: UUID;
		embedding: number[];
		match_threshold: number;
		count: number;
		unique: boolean;
	}): Promise<Memory[]> {
		return await this.searchMemoriesByEmbedding(params.embedding, {
			match_threshold: params.match_threshold,
			count: params.count,
			roomId: params.roomId,
			unique: params.unique,
			tableName: params.tableName,
		});
	}

	/**
	 * Asynchronously searches for memories in the database based on the provided parameters.
	 * @param {number[]} embedding - The embedding to search for.
	 * @param {Object} params - The parameters for searching for memories.
	 * @param {number} [params.match_threshold] - The threshold for the cosine distance.
	 * @param {number} [params.count] - The maximum number of memories to retrieve.
	 * @param {UUID} [params.roomId] - The ID of the room to search for memories in.
	 * @param {boolean} [params.unique] - Whether to retrieve unique memories only.
	 * @param {string} [params.tableName] - The name of the table to search for memories in.
	 * @returns {Promise<Memory[]>} A Promise that resolves to an array of memories.
	 */
	async searchMemoriesByEmbedding(
		embedding: number[],
		params: {
			match_threshold?: number;
			count?: number;
			roomId?: UUID;
			unique?: boolean;
			tableName: string;
		},
	): Promise<Memory[]> {
		return this.withDatabase(async () => {
			const cleanVector = embedding.map((n) =>
				Number.isFinite(n) ? Number(n.toFixed(6)) : 0,
			);

			const similarity = sql<number>`1 - (${cosineDistance(
				embeddingTable[this.embeddingDimension],
				cleanVector,
			)})`;

			const conditions = [eq(memoryTable.type, params.tableName)];

			if (params.unique) {
				conditions.push(eq(memoryTable.unique, true));
			}

			conditions.push(eq(memoryTable.agentId, this.agentId));

			if (params.roomId) {
				conditions.push(eq(memoryTable.roomId, params.roomId));
			}

			if (params.match_threshold) {
				conditions.push(gte(similarity, params.match_threshold));
			}

			const results = await this.db
				.select({
					memory: memoryTable,
					similarity,
					embedding: embeddingTable[this.embeddingDimension],
				})
				.from(embeddingTable)
				.innerJoin(memoryTable, eq(memoryTable.id, embeddingTable.memoryId))
				.where(and(...conditions))
				.orderBy(desc(similarity))
				.limit(params.count ?? 10);

			return results.map((row) => ({
				id: row.memory.id as UUID,
				type: row.memory.type,
				createdAt: row.memory.createdAt,
				content:
					typeof row.memory.content === "string"
						? JSON.parse(row.memory.content)
						: row.memory.content,
				entityId: row.memory.entityId as UUID,
				agentId: row.memory.agentId as UUID,
				roomId: row.memory.roomId as UUID,
				unique: row.memory.unique,
				embedding: row.embedding ?? undefined,
				similarity: row.similarity,
			}));
		});
	}

	/**
	 * Asynchronously creates a new memory in the database.
	 * @param {Memory & { metadata?: MemoryMetadata }} memory - The memory object to create.
	 * @param {string} tableName - The name of the table to create the memory in.
	 * @returns {Promise<UUID>} A Promise that resolves to the ID of the created memory.
	 */
	async createMemory(
		memory: Memory & { metadata?: MemoryMetadata },
		tableName: string,
	): Promise<UUID> {
		console.log("memory.id is", memory.id)
		logger.debug("DrizzleAdapter createMemory:", {
			memoryId: memory.id,
			embeddingLength: memory.embedding?.length,
			contentLength: memory.content?.text?.length,
		});

		let isUnique = true;
		if (memory.embedding && Array.isArray(memory.embedding)) {
			const similarMemories = await this.searchMemoriesByEmbedding(
				memory.embedding,
				{
					tableName,
					roomId: memory.roomId,
					match_threshold: 0.95,
					count: 1,
				},
			);
			isUnique = similarMemories.length === 0;
		}

		const contentToInsert =
			typeof memory.content === "string"
				? JSON.parse(memory.content)
				: memory.content;

		const memoryId = memory.id ?? (v4() as UUID);

		await this.db.transaction(async (tx) => {
			await tx.insert(memoryTable).values([
				{
					id: memoryId,
					type: tableName,
					content: sql`${contentToInsert}::jsonb`,
					metadata: sql`${memory.metadata || {}}::jsonb`,
					entityId: memory.entityId,
					roomId: memory.roomId,
					agentId: memory.agentId,
					unique: memory.unique ?? isUnique,
					createdAt: memory.createdAt,
				},
			]);

			if (memory.embedding && Array.isArray(memory.embedding)) {
				const embeddingValues: Record<string, unknown> = {
					id: v4(),
					memoryId: memoryId,
					createdAt: memory.createdAt,
				};

				const cleanVector = memory.embedding.map((n) =>
					Number.isFinite(n) ? Number(n.toFixed(6)) : 0,
				);

				embeddingValues[this.embeddingDimension] = cleanVector;

				await tx.insert(embeddingTable).values([embeddingValues]);
			}
		});

		return memoryId;
	}

	/**
     * Updates an existing memory in the database.
     * @param memory The memory object with updated content and optional embedding
     * @returns Promise resolving to boolean indicating success
     */
    async updateMemory(memory: Partial<Memory> & { id: UUID, metadata?: MemoryMetadata }): Promise<boolean> {
        return this.withDatabase(async () => {
            try {
                logger.debug("Updating memory:", {
                    memoryId: memory.id,
                    hasEmbedding: !!memory.embedding,
                });

                await this.db.transaction(async (tx) => {
                    // Update memory content if provided
                    if (memory.content) {
                        const contentToUpdate = typeof memory.content === "string"
                            ? JSON.parse(memory.content)
                            : memory.content;

                        await tx
                            .update(memoryTable)
                            .set({
                                content: sql`${contentToUpdate}::jsonb`,
                                ...(memory.metadata && { metadata: sql`${memory.metadata}::jsonb` }),
                            })
                            .where(eq(memoryTable.id, memory.id));
                    } else if (memory.metadata) {
                        // Update only metadata if content is not provided
                        await tx
                            .update(memoryTable)
                            .set({
                                metadata: sql`${memory.metadata}::jsonb`,
                            })
                            .where(eq(memoryTable.id, memory.id));
                    }

                    // Update embedding if provided
                    if (memory.embedding && Array.isArray(memory.embedding)) {
                        const cleanVector = memory.embedding.map((n) =>
                            Number.isFinite(n) ? Number(n.toFixed(6)) : 0
                        );

                        // Check if embedding exists
                        const existingEmbedding = await tx
                            .select({ id: embeddingTable.id })
                            .from(embeddingTable)
                            .where(eq(embeddingTable.memoryId, memory.id))
                            .limit(1);

                        if (existingEmbedding.length > 0) {
                            // Update existing embedding
                            const updateValues: Record<string, unknown> = {};
                            updateValues[this.embeddingDimension] = cleanVector;

                            await tx
                                .update(embeddingTable)
                                .set(updateValues)
                                .where(eq(embeddingTable.memoryId, memory.id));
                        } else {
                            // Create new embedding
                            const embeddingValues: Record<string, unknown> = {
                                id: v4(),
                                memoryId: memory.id,
                                createdAt: Date.now(),
                            };
                            embeddingValues[this.embeddingDimension] = cleanVector;

                            await tx.insert(embeddingTable).values([embeddingValues]);
                        }
                    }
                });

                logger.debug("Memory updated successfully:", {
                    memoryId: memory.id,
                });
                return true;
            } catch (error) {
                logger.error("Error updating memory:", {
                    error: error instanceof Error ? error.message : String(error),
                    memoryId: memory.id,
                });
                return false;
            }
        });
    }

	/**
	 * Asynchronously deletes a memory from the database based on the provided parameters.
	 * @param {UUID} memoryId - The ID of the memory to delete.
	 * @returns {Promise<void>} A Promise that resolves when the memory is deleted.
	 */
	async deleteMemory(memoryId: UUID): Promise<void> {
		return this.withDatabase(async () => {
			await this.db.transaction(async (tx) => {
				await tx
					.delete(embeddingTable)
					.where(eq(embeddingTable.memoryId, memoryId));

				await tx
					.delete(memoryTable)
					.where(
						and(eq(memoryTable.id, memoryId)),
					);
			});

			logger.debug("Memory removed successfully:", {
				memoryId
			});
		});
	}

	/**
	 * Asynchronously deletes all memories from the database based on the provided parameters.
	 * @param {UUID} roomId - The ID of the room to delete memories from.
	 * @param {string} tableName - The name of the table to delete memories from.
	 * @returns {Promise<void>} A Promise that resolves when the memories are deleted.
	 */
	async deleteAllMemories(roomId: UUID, tableName: string): Promise<void> {
		return this.withDatabase(async () => {
			await this.db.transaction(async (tx) => {
				const memoryIds = await tx
					.select({ id: memoryTable.id })
					.from(memoryTable)
					.where(
						and(
							eq(memoryTable.roomId, roomId),
							eq(memoryTable.type, tableName),
						),
					);

				if (memoryIds.length > 0) {
					await tx.delete(embeddingTable).where(
						inArray(
							embeddingTable.memoryId,
							memoryIds.map((m) => m.id),
						),
					);

					await tx
						.delete(memoryTable)
						.where(
							and(
								eq(memoryTable.roomId, roomId),
								eq(memoryTable.type, tableName),
							),
						);
				}
			});

			logger.debug("All memories removed successfully:", {
				roomId,
				tableName,
			});
		});
	}

	/**
	 * Asynchronously counts the number of memories in the database based on the provided parameters.
	 * @param {UUID} roomId - The ID of the room to count memories in.
	 * @param {boolean} [unique] - Whether to count unique memories only.
	 * @param {string} [tableName] - The name of the table to count memories in.
	 * @returns {Promise<number>} A Promise that resolves to the number of memories.
	 */
	async countMemories(
		roomId: UUID,
		unique = true,
		tableName = "",
	): Promise<number> {
		if (!tableName) throw new Error("tableName is required");

		return this.withDatabase(async () => {
			const conditions = [
				eq(memoryTable.roomId, roomId),
				eq(memoryTable.type, tableName),
			];

			if (unique) {
				conditions.push(eq(memoryTable.unique, true));
			}

			const result = await this.db
				.select({ count: sql<number>`count(*)` })
				.from(memoryTable)
				.where(and(...conditions));

			return Number(result[0]?.count ?? 0);
		});
	}

	/**
	 * Asynchronously retrieves a room from the database based on the provided parameters.
	 * @param {UUID} roomId - The ID of the room to retrieve.
	 * @returns {Promise<Room | null>} A Promise that resolves to the room if found, null otherwise.
	 */
	async getRoom(roomId: UUID): Promise<Room | null> {
		return this.withDatabase(async () => {
			const result = await this.db
				.select({
					id: roomTable.id,
					channelId: roomTable.channelId,
					agentId: roomTable.agentId,
					serverId: roomTable.serverId,
					worldId: roomTable.worldId,
					type: roomTable.type,
					source: roomTable.source,
				})
				.from(roomTable)
				.where(
					and(eq(roomTable.id, roomId), eq(roomTable.agentId, this.agentId)),
				)
				.limit(1);
			if (result.length === 0) return null;
			return result[0];
		});
	}

	/**
	 * Asynchronously retrieves all rooms from the database based on the provided parameters.
	 * @param {UUID} worldId - The ID of the world to retrieve rooms from.
	 * @returns {Promise<Room[]>} A Promise that resolves to an array of rooms.
	 */
	async getRooms(worldId: UUID): Promise<Room[]> {
		return this.withDatabase(async () => {
			const result = await this.db
				.select()
				.from(roomTable)
				.where(eq(roomTable.worldId, worldId));
			return result;
		});
	}

	/**
	 * Asynchronously updates a room in the database based on the provided parameters.
	 * @param {Room} room - The room object to update.
	 * @returns {Promise<void>} A Promise that resolves when the room is updated.
	 */
	async updateRoom(room: Room): Promise<void> {
		return this.withDatabase(async () => {
			await this.db
				.update(roomTable)
				.set({ ...room, agentId: this.agentId })
				.where(eq(roomTable.id, room.id));
		});
	}

	/**
	 * Asynchronously creates a new room in the database based on the provided parameters.
	 * @param {Room} room - The room object to create.
	 * @returns {Promise<UUID>} A Promise that resolves to the ID of the created room.
	 */
	async createRoom({
		id,
		name,
		source,
		type,
		channelId,
		serverId,
		worldId,
	}: Room): Promise<UUID> {
		return this.withDatabase(async () => {
			const newRoomId = id || v4();
			await this.db
				.insert(roomTable)
				.values({
					id: newRoomId,
					name,
					agentId: this.agentId,
					source,
					type,
					channelId,
					serverId,
					worldId,
				})
				.onConflictDoNothing({ target: roomTable.id });
			return newRoomId as UUID;
		});
	}

	/**
	 * Asynchronously deletes a room from the database based on the provided parameters.
	 * @param {UUID} roomId - The ID of the room to delete.
	 * @returns {Promise<void>} A Promise that resolves when the room is deleted.
	 */
	async deleteRoom(roomId: UUID): Promise<void> {
		if (!roomId) throw new Error("Room ID is required");
		return this.withDatabase(async () => {
			await this.db.transaction(async (tx) => {
				await tx.delete(roomTable).where(eq(roomTable.id, roomId));
			});
		});
	}

	/**
	 * Asynchronously retrieves all rooms for a participant from the database based on the provided parameters.
	 * @param {UUID} entityId - The ID of the entity to retrieve rooms for.
	 * @returns {Promise<UUID[]>} A Promise that resolves to an array of room IDs.
	 */
	async getRoomsForParticipant(entityId: UUID): Promise<UUID[]> {
		return this.withDatabase(async () => {
			const result = await this.db
				.select({ roomId: participantTable.roomId })
				.from(participantTable)
				.innerJoin(roomTable, eq(participantTable.roomId, roomTable.id))
				.where(
					and(
						eq(participantTable.entityId, entityId),
						eq(roomTable.agentId, this.agentId),
					),
				);

			return result.map((row) => row.roomId as UUID);
		});
	}

	/**
	 * Asynchronously retrieves all rooms for a list of participants from the database based on the provided parameters.
	 * @param {UUID[]} entityIds - The IDs of the entities to retrieve rooms for.
	 * @returns {Promise<UUID[]>} A Promise that resolves to an array of room IDs.
	 */
	async getRoomsForParticipants(entityIds: UUID[]): Promise<UUID[]> {
		return this.withDatabase(async () => {
			const result = await this.db
				.selectDistinct({ roomId: participantTable.roomId })
				.from(participantTable)
				.innerJoin(roomTable, eq(participantTable.roomId, roomTable.id))
				.where(
					and(
						inArray(participantTable.entityId, entityIds),
						eq(roomTable.agentId, this.agentId),
					),
				);

			return result.map((row) => row.roomId as UUID);
		});
	}

	/**
	 * Asynchronously adds a participant to a room in the database based on the provided parameters.
	 * @param {UUID} entityId - The ID of the entity to add to the room.
	 * @param {UUID} roomId - The ID of the room to add the entity to.
	 * @returns {Promise<boolean>} A Promise that resolves to a boolean indicating whether the participant was added successfully.
	 */
	async addParticipant(entityId: UUID, roomId: UUID): Promise<boolean> {
		return this.withDatabase(async () => {
			try {
				await this.db
					.insert(participantTable)
					.values({
						entityId,
						roomId,
						agentId: this.agentId,
					})
					.onConflictDoNothing();
				return true;
			} catch (error) {
				logger.error("Error adding participant", {
					error: error instanceof Error ? error.message : String(error),
					entityId,
					roomId,
					agentId: this.agentId,
				});
				return false;
			}
		});
	}

	/**
	 * Asynchronously removes a participant from a room in the database based on the provided parameters.
	 * @param {UUID} entityId - The ID of the entity to remove from the room.
	 * @param {UUID} roomId - The ID of the room to remove the entity from.
	 * @returns {Promise<boolean>} A Promise that resolves to a boolean indicating whether the participant was removed successfully.
	 */
	async removeParticipant(entityId: UUID, roomId: UUID): Promise<boolean> {
		return this.withDatabase(async () => {
			try {
				const result = await this.db.transaction(async (tx) => {
					return await tx
						.delete(participantTable)
						.where(
							and(
								eq(participantTable.entityId, entityId),
								eq(participantTable.roomId, roomId),
							),
						)
						.returning();
				});

				const removed = result.length > 0;
				logger.debug(`Participant ${removed ? "removed" : "not found"}:`, {
					entityId,
					roomId,
					removed,
				});

				return removed;
			} catch (error) {
				logger.error("Failed to remove participant:", {
					error: error instanceof Error ? error.message : String(error),
					entityId,
					roomId,
				});
				return false;
			}
		});
	}

	/**
	 * Asynchronously retrieves all participants for an entity from the database based on the provided parameters.
	 * @param {UUID} entityId - The ID of the entity to retrieve participants for.
	 * @returns {Promise<Participant[]>} A Promise that resolves to an array of participants.
	 */
	async getParticipantsForEntity(entityId: UUID): Promise<Participant[]> {
		return this.withDatabase(async () => {
			const result = await this.db
				.select({
					id: participantTable.id,
					entityId: participantTable.entityId,
					roomId: participantTable.roomId,
				})
				.from(participantTable)
				.where(eq(participantTable.entityId, entityId));

			const entity = await this.getEntityById(entityId);

			if (!entity) {
				return [];
			}

			return result.map((row) => ({
				id: row.id as UUID,
				entity: entity,
			}));
		});
	}

	/**
	 * Asynchronously retrieves all participants for a room from the database based on the provided parameters.
	 * @param {UUID} roomId - The ID of the room to retrieve participants for.
	 * @returns {Promise<UUID[]>} A Promise that resolves to an array of entity IDs.
	 */
	async getParticipantsForRoom(roomId: UUID): Promise<UUID[]> {
		return this.withDatabase(async () => {
			const result = await this.db
				.select({ entityId: participantTable.entityId })
				.from(participantTable)
				.where(
					and(
						eq(participantTable.roomId, roomId),
						eq(participantTable.agentId, this.agentId),
					),
				);

			return result.map((row) => row.entityId as UUID);
		});
	}

	/**
	 * Asynchronously retrieves the user state for a participant in a room from the database based on the provided parameters.
	 * @param {UUID} roomId - The ID of the room to retrieve the participant's user state for.
	 * @param {UUID} entityId - The ID of the entity to retrieve the user state for.
	 * @returns {Promise<"FOLLOWED" | "MUTED" | null>} A Promise that resolves to the participant's user state.
	 */
	async getParticipantUserState(
		roomId: UUID,
		entityId: UUID,
	): Promise<"FOLLOWED" | "MUTED" | null> {
		return this.withDatabase(async () => {
			const result = await this.db
				.select({ roomState: participantTable.roomState })
				.from(participantTable)
				.where(
					and(
						eq(participantTable.roomId, roomId),
						eq(participantTable.entityId, entityId),
						eq(participantTable.agentId, this.agentId),
					),
				)
				.limit(1);

			return (result[0]?.roomState as "FOLLOWED" | "MUTED" | null) ?? null;
		});
	}

	/**
	 * Asynchronously sets the user state for a participant in a room in the database based on the provided parameters.
	 * @param {UUID} roomId - The ID of the room to set the participant's user state for.
	 * @param {UUID} entityId - The ID of the entity to set the user state for.
	 * @param {string} state - The state to set the participant's user state to.
	 * @returns {Promise<void>} A Promise that resolves when the participant's user state is set.
	 */
	async setParticipantUserState(
		roomId: UUID,
		entityId: UUID,
		state: "FOLLOWED" | "MUTED" | null,
	): Promise<void> {
		return this.withDatabase(async () => {
			try {
				await this.db.transaction(async (tx) => {
					await tx
						.update(participantTable)
						.set({ roomState: state })
						.where(
							and(
								eq(participantTable.roomId, roomId),
								eq(participantTable.entityId, entityId),
								eq(participantTable.agentId, this.agentId),
							),
						);
				});
			} catch (error) {
				logger.error("Failed to set participant user state:", {
					roomId,
					entityId,
					state,
					error: error instanceof Error ? error.message : String(error),
				});
				throw error;
			}
		});
	}

	/**
	 * Asynchronously creates a new relationship in the database based on the provided parameters.
	 * @param {Object} params - The parameters for creating a new relationship.
	 * @param {UUID} params.sourceEntityId - The ID of the source entity.
	 * @param {UUID} params.targetEntityId - The ID of the target entity.
	 * @param {string[]} [params.tags] - The tags for the relationship.
	 * @param {Object} [params.metadata] - The metadata for the relationship.
	 * @returns {Promise<boolean>} A Promise that resolves to a boolean indicating whether the relationship was created successfully.
	 */
	async createRelationship(params: {
		sourceEntityId: UUID;
		targetEntityId: UUID;
		tags?: string[];
		metadata?: { [key: string]: unknown };
	}): Promise<boolean> {
		return this.withDatabase(async () => {
			const id = v4();
			const saveParams = {
				id,
				sourceEntityId: params.sourceEntityId,
				targetEntityId: params.targetEntityId,
				agentId: this.agentId,
				tags: params.tags || [],
				metadata: params.metadata || {},
			};
			try {
				await this.db.insert(relationshipTable).values(saveParams);
				return true;
			} catch (error) {
				logger.error("Error creating relationship:", {
					error: error instanceof Error ? error.message : String(error),
					saveParams,
				});
				return false;
			}
		});
	}

	/**
	 * Asynchronously updates an existing relationship in the database based on the provided parameters.
	 * @param {Relationship} relationship - The relationship object to update.
	 * @returns {Promise<void>} A Promise that resolves when the relationship is updated.
	 */
	async updateRelationship(relationship: Relationship): Promise<void> {
		return this.withDatabase(async () => {
			try {
				await this.db
					.update(relationshipTable)
					.set({
						tags: relationship.tags || [],
						metadata: relationship.metadata || {},
					})
					.where(eq(relationshipTable.id, relationship.id));
			} catch (error) {
				logger.error("Error updating relationship:", {
					error: error instanceof Error ? error.message : String(error),
					relationship,
				});
				throw error;
			}
		});
	}

	/**
	 * Asynchronously retrieves a relationship from the database based on the provided parameters.
	 * @param {Object} params - The parameters for retrieving a relationship.
	 * @param {UUID} params.sourceEntityId - The ID of the source entity.
	 * @param {UUID} params.targetEntityId - The ID of the target entity.
	 * @returns {Promise<Relationship | null>} A Promise that resolves to the relationship if found, null otherwise.
	 */
	async getRelationship(params: {
		sourceEntityId: UUID;
		targetEntityId: UUID;
	}): Promise<Relationship | null> {
		return this.withDatabase(async () => {
			try {
				const result = await this.db
					.select()
					.from(relationshipTable)
					.where(
						and(
							eq(relationshipTable.sourceEntityId, params.sourceEntityId),
							eq(relationshipTable.targetEntityId, params.targetEntityId),
							eq(relationshipTable.agentId, this.agentId),
						),
					)
					.limit(1);

				if (result.length === 0) {
					return null;
				}

				return {
					id: result[0].id,
					sourceEntityId: result[0].sourceEntityId,
					targetEntityId: result[0].targetEntityId,
					agentId: result[0].agentId,
					tags: result[0].tags || [],
					metadata: result[0].metadata || {},
					createdAt: result[0].createdAt?.toString(),
				};
			} catch (error) {
				logger.error("Error getting relationship:", {
					error: error instanceof Error ? error.message : String(error),
					params,
				});
				return null;
			}
		});
	}

	/**
	 * Asynchronously retrieves all relationships from the database based on the provided parameters.
	 * @param {Object} params - The parameters for retrieving relationships.
	 * @param {UUID} params.entityId - The ID of the entity to retrieve relationships for.
	 * @param {string[]} [params.tags] - The tags to filter relationships by.
	 * @returns {Promise<Relationship[]>} A Promise that resolves to an array of relationships.
	 */
	async getRelationships(params: {
		entityId: UUID;
		tags?: string[];
	}): Promise<Relationship[]> {
		return this.withDatabase(async () => {
			try {
				let query = this.db
					.select()
					.from(relationshipTable)
					.where(
						and(
							or(
								eq(relationshipTable.sourceEntityId, params.entityId),
								eq(relationshipTable.targetEntityId, params.entityId),
							),
							eq(relationshipTable.agentId, this.agentId),
						),
					);

				// Filter by tags if provided
				if (params.tags && params.tags.length > 0) {
					// Filter by tags - find tasks that have ALL of the specified tags
					// Using @> operator which checks if left array contains all elements from right array
					const tagParams = params.tags
						.map((tag) => `'${tag.replace(/'/g, "''")}'`)
						.join(", ");
					query = query.where(
						sql`${relationshipTable.tags} @> ARRAY[${sql.raw(
							tagParams,
						)}]::text[]`,
					);
				}

				const results = await query;

				return results.map((result) => ({
					id: result.id,
					sourceEntityId: result.sourceEntityId,
					targetEntityId: result.targetEntityId,
					agentId: result.agentId,
					tags: result.tags || [],
					metadata: result.metadata || {},
					createdAt: result.createdAt?.toString(),
				}));
			} catch (error) {
				logger.error("Error getting relationships:", {
					error: error instanceof Error ? error.message : String(error),
					params,
				});
				return [];
			}
		});
	}

	/**
	 * Asynchronously retrieves a cache value from the database based on the provided key.
	 * @param {string} key - The key to retrieve the cache value for.
	 * @returns {Promise<T | undefined>} A Promise that resolves to the cache value if found, undefined otherwise.
	 */
	async getCache<T>(key: string): Promise<T | undefined> {
		return this.withDatabase(async () => {
			try {
				const result = await this.db
					.select()
					.from(cacheTable)
					.where(
						and(eq(cacheTable.agentId, this.agentId), eq(cacheTable.key, key)),
					);

				return result[0]?.value as T | undefined;
			} catch (error) {
				logger.error("Error fetching cache", {
					error: error instanceof Error ? error.message : String(error),
					key: key,
					agentId: this.agentId,
				});
				return undefined;
			}
		});
	}

	/**
	 * Asynchronously sets a cache value in the database based on the provided key and value.
	 * @param {string} key - The key to set the cache value for.
	 * @param {T} value - The value to set in the cache.
	 * @returns {Promise<boolean>} A Promise that resolves to a boolean indicating whether the cache value was set successfully.
	 */
	async setCache<T>(key: string, value: T): Promise<boolean> {
		return this.withDatabase(async () => {
			try {
				await this.db.transaction(async (tx) => {
					await tx
						.insert(cacheTable)
						.values({
							key: key,
							agentId: this.agentId,
							value: value,
						})
						.onConflictDoUpdate({
							target: [cacheTable.key, cacheTable.agentId],
							set: {
								value: value,
							},
						});
				});
				return true;
			} catch (error) {
				logger.error("Error setting cache", {
					error: error instanceof Error ? error.message : String(error),
					key: key,
					agentId: this.agentId,
				});
				return false;
			}
		});
	}

	/**
	 * Asynchronously deletes a cache value from the database based on the provided key.
	 * @param {string} key - The key to delete the cache value for.
	 * @returns {Promise<boolean>} A Promise that resolves to a boolean indicating whether the cache value was deleted successfully.
	 */
	async deleteCache(key: string): Promise<boolean> {
		return this.withDatabase(async () => {
			try {
				await this.db.transaction(async (tx) => {
					await tx
						.delete(cacheTable)
						.where(
							and(
								eq(cacheTable.agentId, this.agentId),
								eq(cacheTable.key, key),
							),
						);
				});
				return true;
			} catch (error) {
				logger.error("Error deleting cache", {
					error: error instanceof Error ? error.message : String(error),
					key: key,
					agentId: this.agentId,
				});
				return false;
			}
		});
	}

	/**
	 * Asynchronously creates a new world in the database based on the provided parameters.
	 * @param {World} world - The world object to create.
	 * @returns {Promise<UUID>} A Promise that resolves to the ID of the created world.
	 */
	async createWorld(world: World): Promise<UUID> {
		console.trace("*** creating world", world, "with id", world.id);
		return this.withDatabase(async () => {
			const newWorldId = world.id || v4();
			await this.db.insert(worldTable).values({
				...world,
				id: newWorldId,
			});
			return newWorldId;
		});
	}

	/**
	 * Asynchronously retrieves a world from the database based on the provided parameters.
	 * @param {UUID} id - The ID of the world to retrieve.
	 * @returns {Promise<World | null>} A Promise that resolves to the world if found, null otherwise.
	 */
	async getWorld(id: UUID): Promise<World | null> {
		return this.withDatabase(async () => {
			const result = await this.db
				.select()
				.from(worldTable)
				.where(eq(worldTable.id, id));
			return result[0] as World | null;
		});
	}

	/**
	 * Asynchronously retrieves all worlds from the database based on the provided parameters.
	 * @returns {Promise<World[]>} A Promise that resolves to an array of worlds.
	 */
	async getAllWorlds(): Promise<World[]> {
		return this.withDatabase(async () => {
			const result = await this.db
				.select()
				.from(worldTable)
				.where(eq(worldTable.agentId, this.agentId));
			return result as World[];
		});
	}

	/**
	 * Asynchronously updates an existing world in the database based on the provided parameters.
	 * @param {World} world - The world object to update.
	 * @returns {Promise<void>} A Promise that resolves when the world is updated.
	 */
	async updateWorld(world: World): Promise<void> {
		console.trace("*** updating world", world, "with id", world.id);
		return this.withDatabase(async () => {
			await this.db
				.update(worldTable)
				.set(world)
				.where(eq(worldTable.id, world.id));
		});
	}

	/**
	 * Asynchronously removes a world from the database based on the provided parameters.
	 * @param {UUID} id - The ID of the world to remove.
	 * @returns {Promise<void>} A Promise that resolves when the world is removed.
	 */
	async removeWorld(id: UUID): Promise<void> {
		return this.withDatabase(async () => {
			await this.db.delete(worldTable).where(eq(worldTable.id, id));
		});
	}

	/**
	 * Asynchronously creates a new task in the database based on the provided parameters.
	 * @param {Task} task - The task object to create.
	 * @returns {Promise<UUID>} A Promise that resolves to the ID of the created task.
	 */
	async createTask(task: Task): Promise<UUID> {
		return this.withRetry(async () => {
			return this.withDatabase(async () => {
				const now = new Date();
				const metadata = task.metadata || {};

				const values = {
					id: task.id as UUID,
					name: task.name,
					description: task.description,
					roomId: task.roomId,
					worldId: task.worldId,
					tags: task.tags,
					metadata: metadata,
					createdAt: now,
					updatedAt: now,
					agentId: this.agentId,
				};
				const result = await this.db
					.insert(taskTable)
					.values(values)
					.returning({ id: taskTable.id });

				return result[0].id;
			});
		});
	}

	/**
	 * Asynchronously retrieves tasks based on specified parameters.
	 * @param params Object containing optional roomId and tags to filter tasks
	 * @returns Promise resolving to an array of Task objects
	 */
	async getTasks(params: { roomId?: UUID; tags?: string[] }): Promise<Task[]> {
		return this.withRetry(async () => {
			return this.withDatabase(async () => {
				let query = this.db
					.select()
					.from(taskTable)
					.where(eq(taskTable.agentId, this.agentId));

				// Apply filters if provided
				if (params.roomId) {
					query = query.where(eq(taskTable.roomId, params.roomId));
				}

				if (params.tags && params.tags.length > 0) {
					// Filter by tags - find tasks that have ALL of the specified tags
					// Using @> operator which checks if left array contains all elements from right array
					const tagParams = params.tags
						.map((tag) => `'${tag.replace(/'/g, "''")}'`)
						.join(", ");
					query = query.where(
						sql`${taskTable.tags} @> ARRAY[${sql.raw(tagParams)}]::text[]`,
					);
				}

				const result = await query;

				return result.map((row) => ({
					id: row.id,
					name: row.name,
					description: row.description,
					roomId: row.roomId,
					worldId: row.worldId,
					tags: row.tags,
					metadata: row.metadata,
				}));
			});
		});
	}

	/**
	 * Asynchronously retrieves a specific task by its name.
	 * @param name The name of the task to retrieve
	 * @returns Promise resolving to the Task object if found, null otherwise
	 */
	async getTasksByName(name: string): Promise<Task[]> {
		return this.withRetry(async () => {
			return this.withDatabase(async () => {
				const result = await this.db
					.select()
					.from(taskTable)
					.where(
						and(eq(taskTable.name, name), eq(taskTable.agentId, this.agentId)),
					);

				return result.map((row) => ({
					id: row.id,
					name: row.name,
					description: row.description,
					roomId: row.roomId,
					worldId: row.worldId,
					tags: row.tags || [],
					metadata: row.metadata || {},
				}));
			});
		});
	}

	/**
	 * Asynchronously retrieves a specific task by its ID.
	 * @param id The UUID of the task to retrieve
	 * @returns Promise resolving to the Task object if found, null otherwise
	 */
	async getTask(id: UUID): Promise<Task | null> {
		return this.withRetry(async () => {
			return this.withDatabase(async () => {
				const result = await this.db
					.select()
					.from(taskTable)
					.where(and(eq(taskTable.id, id), eq(taskTable.agentId, this.agentId)))
					.limit(1);

				if (result.length === 0) {
					return null;
				}

				const row = result[0];
				return {
					id: row.id,
					name: row.name,
					description: row.description,
					roomId: row.roomId,
					worldId: row.worldId,
					tags: row.tags || [],
					metadata: row.metadata || {},
				};
			});
		});
	}

	/**
	 * Asynchronously updates an existing task in the database.
	 * @param id The UUID of the task to update
	 * @param task Partial Task object containing the fields to update
	 * @returns Promise resolving when the update is complete
	 */
	async updateTask(id: UUID, task: Partial<Task>): Promise<void> {
		await this.withRetry(async () => {
			await this.withDatabase(async () => {
				const updateValues: Partial<Task> = {};

				// Add fields to update if they exist in the partial task object
				if (task.name !== undefined) updateValues.name = task.name;
				if (task.description !== undefined)
					updateValues.description = task.description;
				if (task.roomId !== undefined) updateValues.roomId = task.roomId;
				if (task.worldId !== undefined) updateValues.worldId = task.worldId;
				if (task.tags !== undefined) updateValues.tags = task.tags;

				task.updatedAt = Date.now();

				// Handle metadata updates
				if (task.metadata) {
					// Get current task to merge metadata
					const currentTask = await this.getTask(id);
					if (currentTask) {
						const currentMetadata = currentTask.metadata || {};
						const newMetadata = {
							...currentMetadata,
							...task.metadata,
						};
						updateValues.metadata = newMetadata;
					} else {
						updateValues.metadata = {
							...task.metadata,
						};
					}
				}

				await this.db
					.update(taskTable)
					.set(updateValues)
					.where(
						and(eq(taskTable.id, id), eq(taskTable.agentId, this.agentId)),
					);
			});
		});
	}

	/**
	 * Asynchronously deletes a task from the database.
	 * @param id The UUID of the task to delete
	 * @returns Promise resolving when the deletion is complete
	 */
	async deleteTask(id: UUID): Promise<void> {
		await this.withRetry(async () => {
			await this.withDatabase(async () => {
				await this.db
					.delete(taskTable)
					.where(
						and(eq(taskTable.id, id), eq(taskTable.agentId, this.agentId)),
					);
			});
		});
	}
>>>>>>> d91d0b86
}<|MERGE_RESOLUTION|>--- conflicted
+++ resolved
@@ -1,5 +1,4 @@
 import {
-<<<<<<< HEAD
   type Agent,
   type Component,
   DatabaseAdapter,
@@ -13,7 +12,7 @@
   type World,
   logger,
 } from '@elizaos/core';
-import type { Log } from '@elizaos/core';
+import type { Log, MemoryMetadata } from '@elizaos/core';
 import { and, cosineDistance, count, desc, eq, gte, inArray, lte, or, sql } from 'drizzle-orm';
 import { v4 } from 'uuid';
 import { DIMENSION_MAP, type EmbeddingDimensionColumn } from './schema/embedding';
@@ -32,56 +31,6 @@
   worldTable,
 } from './schema/index';
 import type { DrizzleOperations } from './types';
-=======
-	type Agent,
-	type Component,
-	DatabaseAdapter,
-	type Entity,
-	type Memory,
-	type MemoryMetadata,
-	type Participant,
-	type Relationship,
-	type Room,
-	type Task,
-	type UUID,
-	type World,
-	logger
-} from "@elizaos/core";
-import type { Log } from "@elizaos/core";
-import {
-	Column,
-	and,
-	cosineDistance,
-	count,
-	desc,
-	eq,
-	gte,
-	inArray,
-	lte,
-	or,
-	sql,
-} from "drizzle-orm";
-import { v4 } from "uuid";
-import {
-	DIMENSION_MAP,
-	type EmbeddingDimensionColumn,
-} from "./schema/embedding";
-import {
-	agentTable,
-	cacheTable,
-	componentTable,
-	embeddingTable,
-	entityTable,
-	logTable,
-	memoryTable,
-	participantTable,
-	relationshipTable,
-	roomTable,
-	taskTable,
-	worldTable
-} from "./schema/index";
-import type { DrizzleOperations } from "./types";
->>>>>>> d91d0b86
 
 // Define the metadata type inline since we can't import it
 /**
@@ -96,20 +45,6 @@
  * @property {UUID} [documentId] - The ID of the document associated with the memory.
  * @property {number} [position] - The position of the memory.
  */
-
-<<<<<<< HEAD
-type MemoryMetadata = {
-  type: string;
-  source?: string;
-  sourceId?: UUID;
-  scope?: string;
-  timestamp?: number;
-  tags?: string[];
-  documentId?: UUID;
-  position?: number;
-};
-=======
->>>>>>> d91d0b86
 
 /**
  * Abstract class representing a base Drizzle adapter for working with databases.
@@ -127,7 +62,6 @@
 export abstract class BaseDrizzleAdapter<
   TDatabase extends DrizzleOperations,
 > extends DatabaseAdapter<TDatabase> {
-<<<<<<< HEAD
   protected readonly maxRetries: number = 3;
   protected readonly baseDelay: number = 1000;
   protected readonly maxDelay: number = 10000;
@@ -504,6 +438,34 @@
         return false;
       }
     });
+  }
+
+  /**
+   * Asynchronously ensures an entity exists, creating it if it doesn't
+   * @param entity The entity to ensure exists
+   * @returns Promise resolving to boolean indicating success
+   */
+  protected async ensureEntityExists(entity: Entity): Promise<boolean> {
+    if (!entity.id) {
+      logger.error('Entity ID is required for ensureEntityExists');
+      return false;
+    }
+
+    try {
+      const existingEntity = await this.getEntityById(entity.id);
+
+      if (!existingEntity) {
+        return await this.createEntity(entity);
+      }
+
+      return true;
+    } catch (error) {
+      logger.error('Error ensuring entity exists:', {
+        error: error instanceof Error ? error.message : String(error),
+        entityId: entity.id,
+      });
+      return false;
+    }
   }
 
   /**
@@ -629,35 +591,47 @@
    * @returns {Promise<Memory[]>} A Promise that resolves to an array of memories.
    */
   async getMemories(params: {
-    roomId: UUID;
+    entityId?: UUID;
+    agentId?: UUID;
+    roomId?: UUID;
     count?: number;
     unique?: boolean;
     tableName: string;
     start?: number;
     end?: number;
   }): Promise<Memory[]> {
-    if (!params.tableName) throw new Error('tableName is required');
-    if (!params.roomId) throw new Error('roomId is required');
-
-    return this.withDatabase(async () => {
-      const conditions = [
-        eq(memoryTable.type, params.tableName),
-        eq(memoryTable.roomId, params.roomId),
-      ];
-
-      if (params.start) {
-        conditions.push(gte(memoryTable.createdAt, params.start));
-      }
-
-      if (params.end) {
-        conditions.push(lte(memoryTable.createdAt, params.end));
-      }
-
-      if (params.unique) {
+    const { entityId, agentId, roomId, tableName, count, unique, start, end } = params;
+
+    if (!tableName) throw new Error('tableName is required');
+    if (!roomId && !entityId && !agentId)
+      throw new Error('roomId, entityId, or agentId is required');
+
+    return this.withDatabase(async () => {
+      const conditions = [eq(memoryTable.type, tableName)];
+
+      if (start) {
+        conditions.push(gte(memoryTable.createdAt, start));
+      }
+
+      if (entityId) {
+        conditions.push(eq(memoryTable.entityId, entityId));
+      }
+
+      if (roomId) {
+        conditions.push(eq(memoryTable.roomId, roomId));
+      }
+
+      if (end) {
+        conditions.push(lte(memoryTable.createdAt, end));
+      }
+
+      if (unique) {
         conditions.push(eq(memoryTable.unique, true));
       }
 
-      conditions.push(eq(memoryTable.agentId, this.agentId));
+      if (agentId) {
+        conditions.push(eq(memoryTable.agentId, agentId));
+      }
 
       const query = this.db
         .select({
@@ -670,6 +644,7 @@
             agentId: memoryTable.agentId,
             roomId: memoryTable.roomId,
             unique: memoryTable.unique,
+            metadata: memoryTable.metadata,
           },
           embedding: embeddingTable[this.embeddingDimension],
         })
@@ -692,6 +667,7 @@
         agentId: row.memory.agentId as UUID,
         roomId: row.memory.roomId as UUID,
         unique: row.memory.unique,
+        metadata: row.memory.metadata,
         embedding: row.embedding ? Array.from(row.embedding) : undefined,
       }));
     });
@@ -853,821 +829,6 @@
           embedding: number[];
           levenshtein_score: number;
         }>(sql`
-=======
-	protected readonly maxRetries: number = 3;
-	protected readonly baseDelay: number = 1000;
-	protected readonly maxDelay: number = 10000;
-	protected readonly jitterMax: number = 1000;
-	protected embeddingDimension: EmbeddingDimensionColumn = DIMENSION_MAP[384];
-
-	protected abstract withDatabase<T>(operation: () => Promise<T>): Promise<T>;
-	public abstract init(): Promise<void>;
-	public abstract close(): Promise<void>;
-
-	protected agentId: UUID;
-
-	/**
-	 * Constructor for creating a new instance of Agent with the specified agentId.
-	 *
-	 * @param {UUID} agentId - The unique identifier for the agent.
-	 */
-	constructor(agentId: UUID) {
-		super();
-		this.agentId = agentId;
-	}
-
-	/**
-	 * Executes the given operation with retry logic.
-	 * @template T
-	 * @param {() => Promise<T>} operation - The operation to be executed.
-	 * @returns {Promise<T>} A promise that resolves with the result of the operation.
-	 */
-	protected async withRetry<T>(operation: () => Promise<T>): Promise<T> {
-		let lastError: Error = new Error("Unknown error");
-
-		for (let attempt = 1; attempt <= this.maxRetries; attempt++) {
-			try {
-				return await operation();
-			} catch (error) {
-				lastError = error as Error;
-
-				if (attempt < this.maxRetries) {
-					const backoffDelay = Math.min(
-						this.baseDelay * 2 ** (attempt - 1),
-						this.maxDelay,
-					);
-
-					const jitter = Math.random() * this.jitterMax;
-					const delay = backoffDelay + jitter;
-
-					logger.warn(
-						`Database operation failed (attempt ${attempt}/${this.maxRetries}):`,
-						{
-							error: error instanceof Error ? error.message : String(error),
-							nextRetryIn: `${(delay / 1000).toFixed(1)}s`,
-						},
-					);
-
-					await new Promise((resolve) => setTimeout(resolve, delay));
-				} else {
-					logger.error("Max retry attempts reached:", {
-						error: error instanceof Error ? error.message : String(error),
-						totalAttempts: attempt,
-					});
-					throw error instanceof Error ? error : new Error(String(error));
-				}
-			}
-		}
-
-		throw lastError;
-	}
-
-	/**
-	 * Asynchronously ensures that an agent exists by checking if an agent with the same name already exists in the system.
-	 * If the agent does not exist, it will be created with the provided data.
-	 *
-	 * @param {Partial<Agent>} agent - The partial data of the agent to ensure its existence.
-	 * @returns {Promise<void>} - A promise that resolves when the agent is successfully ensured.
-	 * @throws {Error} - If the agent name is not provided or if there is an issue creating the agent.
-	 */
-	async ensureAgentExists(agent: Partial<Agent>): Promise<void> {
-		if (!agent.name) {
-			throw new Error("Agent name is required");
-		}
-
-		const agents = await this.getAgents();
-		const existingAgent = agents.find(
-			(a: Partial<Agent & { status: string }>) => a.name === agent.name,
-		);
-
-		if (!existingAgent) {
-			await this.createAgent(agent);
-		}
-	}
-
-	/**
-	 * Asynchronously ensures that the given embedding dimension is valid for the agent.
-	 *
-	 * @param {number} dimension - The dimension to ensure for the embedding.
-	 * @returns {Promise<void>} - Resolves once the embedding dimension is ensured.
-	 */
-	async ensureEmbeddingDimension(dimension: number) {
-		const existingMemory = await this.db
-			.select({
-				embedding: embeddingTable,
-			})
-			.from(memoryTable)
-			.innerJoin(embeddingTable, eq(embeddingTable.memoryId, memoryTable.id))
-			.where(eq(memoryTable.agentId, this.agentId))
-			.limit(1);
-
-		if (existingMemory.length > 0) {
-			const usedDimension = Object.entries(DIMENSION_MAP).find(
-				([_, colName]) => existingMemory[0].embedding[colName] !== null,
-			);
-		}
-
-		this.embeddingDimension = DIMENSION_MAP[dimension];
-	}
-
-	/**
-	 * Asynchronously retrieves an agent by their ID from the database.
-	 * @param {UUID} agentId - The ID of the agent to retrieve.
-	 * @returns {Promise<Agent | null>} A promise that resolves to the retrieved agent or null if not found.
-	 */
-	async getAgent(agentId: UUID): Promise<Agent | null> {
-		return this.withDatabase(async () => {
-			const result = await this.db
-				.select()
-				.from(agentTable)
-				.where(eq(agentTable.id, agentId))
-				.limit(1);
-
-			if (result.length === 0) return null;
-			return result[0];
-		});
-	}
-
-	/**
-	 * Asynchronously retrieves a list of agents from the database.
-	 *
-	 * @returns {Promise<Agent[]>} A Promise that resolves to an array of Agent objects.
-	 */
-	async getAgents(): Promise<Agent[]> {
-		return this.withDatabase(async () => {
-			const result = await this.db.select().from(agentTable);
-
-			return result;
-		});
-	}
-
-	/**
-	 * Asynchronously creates a new agent record in the database.
-	 *
-	 * @param {Partial<Agent>} agent The agent object to be created.
-	 * @returns {Promise<boolean>} A promise that resolves to a boolean indicating the success of the operation.
-	 */
-	async createAgent(agent: Partial<Agent>): Promise<boolean> {
-		return this.withDatabase(async () => {
-			try {
-				await this.db.transaction(async (tx) => {
-					await tx.insert(agentTable).values({
-						...agent,
-					});
-				});
-
-				logger.debug("Agent created successfully:", {
-					agentId: agent.id,
-				});
-				return true;
-			} catch (error) {
-				logger.error("Error creating agent:", {
-					error: error instanceof Error ? error.message : String(error),
-					agentId: agent.id,
-					agent,
-				});
-				return false;
-			}
-		});
-	}
-
-	/**
-	 * Updates an agent in the database with the provided agent ID and data.
-	 * @param {UUID} agentId - The unique identifier of the agent to update.
-	 * @param {Partial<Agent>} agent - The partial agent object containing the fields to update.
-	 * @returns {Promise<boolean>} - A boolean indicating if the agent was successfully updated.
-	 */
-	async updateAgent(agentId: UUID, agent: Partial<Agent>): Promise<boolean> {
-		return this.withDatabase(async () => {
-			try {
-				if (!agent.id) {
-					throw new Error("Agent ID is required for update");
-				}
-
-				await this.db.transaction(async (tx) => {
-					await tx
-						.update(agentTable)
-						.set({
-							...agent,
-							updatedAt: Date.now(),
-						})
-						.where(eq(agentTable.id, agentId));
-				});
-
-				logger.debug("Agent updated successfully:", {
-					agentId,
-				});
-				return true;
-			} catch (error) {
-				logger.error("Error updating agent:", {
-					error: error instanceof Error ? error.message : String(error),
-					agentId,
-					agent,
-				});
-				return false;
-			}
-		});
-	}
-
-	/**
-	 * Asynchronously deletes an agent with the specified UUID and all related entries.
-	 *
-	 * @param {UUID} agentId - The UUID of the agent to be deleted.
-	 * @returns {Promise<boolean>} - A boolean indicating if the deletion was successful.
-	 */
-	async deleteAgent(agentId: UUID): Promise<boolean> {
-		// casacade delete all related for the agent
-		return this.withDatabase(async () => {
-			await this.db.transaction(async (tx) => {
-				await tx.delete(agentTable).where(eq(agentTable.id, agentId));
-			});
-			return true;
-		});
-	}
-
-	/**
-	 * Count all agents in the database
-	 * Used primarily for maintenance and cleanup operations
-	 */
-	/**
-	 * Asynchronously counts the number of agents in the database.
-	 * @returns {Promise<number>} A Promise that resolves to the number of agents in the database.
-	 */
-	async countAgents(): Promise<number> {
-		return this.withDatabase(async () => {
-			try {
-				const result = await this.db
-					.select({ count: count() })
-					.from(agentTable);
-
-				return result[0]?.count || 0;
-			} catch (error) {
-				logger.error("Error counting agents:", {
-					error: error instanceof Error ? error.message : String(error),
-				});
-				return 0;
-			}
-		});
-	}
-
-	/**
-	 * Clean up the agents table by removing all agents
-	 * This is used during server startup to ensure no orphaned agents exist
-	 * from previous crashes or improper shutdowns
-	 */
-	async cleanupAgents(): Promise<void> {
-		return this.withDatabase(async () => {
-			try {
-				await this.db.delete(agentTable);
-				logger.success("Successfully cleaned up agent table");
-			} catch (error) {
-				logger.error("Error cleaning up agent table:", {
-					error: error instanceof Error ? error.message : String(error),
-				});
-				throw error;
-			}
-		});
-	}
-
-	/**
-	 * Asynchronously retrieves an entity and its components by entity ID.
-	 * @param {UUID} entityId - The unique identifier of the entity to retrieve.
-	 * @returns {Promise<Entity | null>} A Promise that resolves to the entity with its components if found, null otherwise.
-	 */
-	async getEntityById(entityId: UUID): Promise<Entity | null> {
-		return this.withDatabase(async () => {
-			const result = await this.db
-				.select({
-					entity: entityTable,
-					components: componentTable,
-				})
-				.from(entityTable)
-				.leftJoin(componentTable, eq(componentTable.entityId, entityTable.id))
-				.where(
-					and(
-						eq(entityTable.id, entityId),
-						eq(entityTable.agentId, this.agentId),
-					),
-				);
-
-			if (result.length === 0) return null;
-
-			// Group components by entity
-			const entity = result[0].entity;
-			entity.components = result
-				.filter((row) => row.components)
-				.map((row) => row.components);
-
-			return entity;
-		});
-	}
-
-	/**
-	 * Asynchronously retrieves all entities for a given room, optionally including their components.
-	 * @param {UUID} roomId - The unique identifier of the room to get entities for
-	 * @param {boolean} [includeComponents] - Whether to include component data for each entity
-	 * @returns {Promise<Entity[]>} A Promise that resolves to an array of entities in the room
-	 */
-	async getEntitiesForRoom(
-		roomId: UUID,
-		includeComponents?: boolean,
-	): Promise<Entity[]> {
-		return this.withDatabase(async () => {
-			const query = this.db
-				.select({
-					entity: entityTable,
-					...(includeComponents && { components: componentTable }),
-				})
-				.from(participantTable)
-				.leftJoin(
-					entityTable,
-					and(
-						eq(participantTable.entityId, entityTable.id),
-						eq(entityTable.agentId, this.agentId),
-					),
-				);
-
-			if (includeComponents) {
-				query.leftJoin(
-					componentTable,
-					eq(componentTable.entityId, entityTable.id),
-				);
-			}
-
-			const result = await query.where(eq(participantTable.roomId, roomId));
-
-			// Group components by entity if includeComponents is true
-			const entitiesByIdMap = new Map<UUID, Entity>();
-
-			for (const row of result) {
-				if (!row.entity) continue;
-
-				const entityId = row.entity.id as UUID;
-				if (!entitiesByIdMap.has(entityId)) {
-					const entity: Entity = {
-						...row.entity,
-						components: includeComponents ? [] : undefined,
-					};
-					entitiesByIdMap.set(entityId, entity);
-				}
-
-				if (includeComponents && row.components) {
-					const entity = entitiesByIdMap.get(entityId);
-					if (entity) {
-						if (!entity.components) {
-							entity.components = [];
-						}
-						entity.components.push(row.components);
-					}
-				}
-			}
-
-			return Array.from(entitiesByIdMap.values());
-		});
-	}
-
-	/**
-	 * Asynchronously creates a new entity in the database.
-	 * @param {Entity} entity - The entity object to be created.
-	 * @returns {Promise<boolean>} A Promise that resolves to a boolean indicating the success of the operation.
-	 */
-	async createEntity(entity: Entity): Promise<boolean> {
-		return this.withDatabase(async () => {
-			try {
-				return await this.db.transaction(async (tx) => {
-					await tx.insert(entityTable).values(entity);
-
-					logger.debug("Entity created successfully:", {
-						entity,
-					});
-
-					return true;
-				});
-			} catch (error) {
-				logger.error("Error creating entity:", {
-					error: error instanceof Error ? error.message : String(error),
-					entityId: entity.id,
-					name: entity.metadata?.name,
-				});
-				// trace the error
-				console.trace(error);
-				return false;
-			}
-		});
-	}
-
-	/**
-	 * Asynchronously ensures an entity exists, creating it if it doesn't
-	 * @param entity The entity to ensure exists
-	 * @returns Promise resolving to boolean indicating success
-	 */
-	protected async ensureEntityExists(entity: Entity): Promise<boolean> {
-		if (!entity.id) {
-			logger.error("Entity ID is required for ensureEntityExists");
-			return false;
-		}
-
-		try {
-			const existingEntity = await this.getEntityById(entity.id);
-
-			if (!existingEntity) {
-				return await this.createEntity(entity);
-			}
-
-			return true;
-		} catch (error) {
-			logger.error("Error ensuring entity exists:", {
-				error: error instanceof Error ? error.message : String(error),
-				entityId: entity.id,
-			});
-			return false;
-		}
-	}
-
-	/**
-	 * Asynchronously updates an entity in the database.
-	 * @param {Entity} entity - The entity object to be updated.
-	 * @returns {Promise<void>} A Promise that resolves when the entity is updated.
-	 */
-	async updateEntity(entity: Entity): Promise<void> {
-		return this.withDatabase(async () => {
-			await this.db
-				.update(entityTable)
-				.set(entity)
-				.where(
-					and(
-						eq(entityTable.id, entity.id as UUID),
-						eq(entityTable.agentId, entity.agentId),
-					),
-				);
-		});
-	}
-
-	async getComponent(
-		entityId: UUID,
-		type: string,
-		worldId?: UUID,
-		sourceEntityId?: UUID,
-	): Promise<Component | null> {
-		return this.withDatabase(async () => {
-			const conditions = [
-				eq(componentTable.entityId, entityId),
-				eq(componentTable.type, type),
-			];
-
-			if (worldId) {
-				conditions.push(eq(componentTable.worldId, worldId));
-			}
-
-			if (sourceEntityId) {
-				conditions.push(eq(componentTable.sourceEntityId, sourceEntityId));
-			}
-
-			const result = await this.db
-				.select()
-				.from(componentTable)
-				.where(and(...conditions));
-			return result.length > 0 ? result[0] : null;
-		});
-	}
-
-	/**
-	 * Asynchronously retrieves all components for a given entity, optionally filtered by world and source entity.
-	 * @param {UUID} entityId - The unique identifier of the entity to retrieve components for
-	 * @param {UUID} [worldId] - Optional world ID to filter components by
-	 * @param {UUID} [sourceEntityId] - Optional source entity ID to filter components by
-	 * @returns {Promise<Component[]>} A Promise that resolves to an array of components
-	 */
-	async getComponents(
-		entityId: UUID,
-		worldId?: UUID,
-		sourceEntityId?: UUID,
-	): Promise<Component[]> {
-		return this.withDatabase(async () => {
-			const conditions = [eq(componentTable.entityId, entityId)];
-
-			if (worldId) {
-				conditions.push(eq(componentTable.worldId, worldId));
-			}
-
-			if (sourceEntityId) {
-				conditions.push(eq(componentTable.sourceEntityId, sourceEntityId));
-			}
-
-			const result = await this.db
-				.select({
-					id: componentTable.id,
-					entityId: componentTable.entityId,
-					type: componentTable.type,
-					data: componentTable.data,
-					worldId: componentTable.worldId,
-					sourceEntityId: componentTable.sourceEntityId,
-					createdAt: componentTable.createdAt,
-				})
-				.from(componentTable)
-				.where(and(...conditions));
-			return result;
-		});
-	}
-
-	/**
-	 * Asynchronously creates a new component in the database.
-	 * @param {Component} component - The component object to be created.
-	 * @returns {Promise<boolean>} A Promise that resolves to a boolean indicating the success of the operation.
-	 */
-	async createComponent(component: Component): Promise<boolean> {
-		return this.withDatabase(async () => {
-			await this.db.insert(componentTable).values(component);
-			return true;
-		});
-	}
-
-	/**
-	 * Asynchronously updates an existing component in the database.
-	 * @param {Component} component - The component object to be updated.
-	 * @returns {Promise<void>} A Promise that resolves when the component is updated.
-	 */
-	async updateComponent(component: Component): Promise<void> {
-		return this.withDatabase(async () => {
-			await this.db
-				.update(componentTable)
-				.set(component)
-				.where(eq(componentTable.id, component.id));
-		});
-	}
-
-	/**
-	 * Asynchronously deletes a component from the database.
-	 * @param {UUID} componentId - The unique identifier of the component to delete.
-	 * @returns {Promise<void>} A Promise that resolves when the component is deleted.
-	 */
-	async deleteComponent(componentId: UUID): Promise<void> {
-		return this.withDatabase(async () => {
-			await this.db
-				.delete(componentTable)
-				.where(eq(componentTable.id, componentId));
-		});
-	}
-
-	/**
-	 * Asynchronously retrieves memories from the database based on the provided parameters.
-	 * @param {Object} params - The parameters for retrieving memories.
-	 * @param {UUID} params.roomId - The ID of the room to retrieve memories for.
-	 * @param {number} [params.count] - The maximum number of memories to retrieve.
-	 * @param {boolean} [params.unique] - Whether to retrieve unique memories only.
-	 * @param {string} [params.tableName] - The name of the table to retrieve memories from.
-	 * @param {number} [params.start] - The start date to retrieve memories from.
-	 * @param {number} [params.end] - The end date to retrieve memories from.
-	 * @returns {Promise<Memory[]>} A Promise that resolves to an array of memories.
-	 */
-	async getMemories(params: {
-		entityId?: UUID;
-		agentId?: UUID;
-		roomId?: UUID;
-		count?: number;
-		unique?: boolean;
-		tableName: string;
-		start?: number;
-		end?: number;
-	}): Promise<Memory[]> {
-
-		const { entityId, agentId, roomId, tableName, count, unique, start, end } = params;
-
-		if (!tableName) throw new Error("tableName is required");
-		if (!roomId && !entityId && !agentId) throw new Error("roomId, entityId, or agentId is required");
-
-		return this.withDatabase(async () => {
-			const conditions = [
-				eq(memoryTable.type, tableName),
-			];
-
-			if (start) {
-				conditions.push(gte(memoryTable.createdAt, start));
-			}
-
-			if (entityId) {
-				conditions.push(eq(memoryTable.entityId, entityId));
-			}
-
-			if (roomId) {
-				conditions.push(eq(memoryTable.roomId, roomId));
-			}
-
-			if (end) {
-				conditions.push(lte(memoryTable.createdAt, end));
-			}
-
-			if (unique) {
-				conditions.push(eq(memoryTable.unique, true));
-			}
-
-			if (agentId) {
-				conditions.push(eq(memoryTable.agentId, agentId));
-			}
-
-			const query = this.db
-				.select({
-					memory: {
-						id: memoryTable.id,
-						type: memoryTable.type,
-						createdAt: memoryTable.createdAt,
-						content: memoryTable.content,
-						entityId: memoryTable.entityId,
-						agentId: memoryTable.agentId,
-						roomId: memoryTable.roomId,
-						unique: memoryTable.unique,
-						metadata: memoryTable.metadata,
-					},
-					embedding: embeddingTable[this.embeddingDimension],
-				})
-				.from(memoryTable)
-				.leftJoin(embeddingTable, eq(embeddingTable.memoryId, memoryTable.id))
-				.where(and(...conditions))
-				.orderBy(desc(memoryTable.createdAt));
-
-			const rows = params.count ? await query.limit(params.count) : await query;
-
-			return rows.map((row) => ({
-				id: row.memory.id as UUID,
-				type: row.memory.type,
-				createdAt: row.memory.createdAt,
-				content:
-					typeof row.memory.content === "string"
-						? JSON.parse(row.memory.content)
-						: row.memory.content,
-				entityId: row.memory.entityId as UUID,
-				agentId: row.memory.agentId as UUID,
-				roomId: row.memory.roomId as UUID,
-				unique: row.memory.unique,
-				metadata: row.memory.metadata,
-				embedding: row.embedding ? Array.from(row.embedding) : undefined,
-			}));
-		});
-	}
-
-	/**
-	 * Asynchronously retrieves memories from the database based on the provided parameters.
-	 * @param {Object} params - The parameters for retrieving memories.
-	 * @param {UUID[]} params.roomIds - The IDs of the rooms to retrieve memories for.
-	 * @param {string} params.tableName - The name of the table to retrieve memories from.
-	 * @param {number} [params.limit] - The maximum number of memories to retrieve.
-	 * @returns {Promise<Memory[]>} A Promise that resolves to an array of memories.
-	 */
-	async getMemoriesByRoomIds(params: {
-		roomIds: UUID[];
-		tableName: string;
-		limit?: number;
-	}): Promise<Memory[]> {
-		return this.withDatabase(async () => {
-			if (params.roomIds.length === 0) return [];
-
-			const conditions = [
-				eq(memoryTable.type, params.tableName),
-				inArray(memoryTable.roomId, params.roomIds),
-			];
-
-			conditions.push(eq(memoryTable.agentId, this.agentId));
-
-			const query = this.db
-				.select({
-					id: memoryTable.id,
-					type: memoryTable.type,
-					createdAt: memoryTable.createdAt,
-					content: memoryTable.content,
-					entityId: memoryTable.entityId,
-					agentId: memoryTable.agentId,
-					roomId: memoryTable.roomId,
-					unique: memoryTable.unique,
-				})
-				.from(memoryTable)
-				.where(and(...conditions))
-				.orderBy(desc(memoryTable.createdAt));
-
-			const rows = params.limit ? await query.limit(params.limit) : await query;
-
-			return rows.map((row) => ({
-				id: row.id as UUID,
-				createdAt: row.createdAt,
-				content:
-					typeof row.content === "string"
-						? JSON.parse(row.content)
-						: row.content,
-				entityId: row.entityId as UUID,
-				agentId: row.agentId as UUID,
-				roomId: row.roomId as UUID,
-				unique: row.unique,
-			})) as Memory[];
-		});
-	}
-
-	/**
-	 * Asynchronously retrieves a memory by its unique identifier.
-	 * @param {UUID} id - The unique identifier of the memory to retrieve.
-	 * @returns {Promise<Memory | null>} A Promise that resolves to the memory if found, null otherwise.
-	 */
-	async getMemoryById(id: UUID): Promise<Memory | null> {
-		return this.withDatabase(async () => {
-			const result = await this.db
-				.select({
-					memory: memoryTable,
-					embedding: embeddingTable[this.embeddingDimension],
-				})
-				.from(memoryTable)
-				.leftJoin(embeddingTable, eq(memoryTable.id, embeddingTable.memoryId))
-				.where(eq(memoryTable.id, id))
-				.limit(1);
-
-			if (result.length === 0) return null;
-
-			const row = result[0];
-			return {
-				id: row.memory.id as UUID,
-				createdAt: row.memory.createdAt,
-				content:
-					typeof row.memory.content === "string"
-						? JSON.parse(row.memory.content)
-						: row.memory.content,
-				entityId: row.memory.entityId as UUID,
-				agentId: row.memory.agentId as UUID,
-				roomId: row.memory.roomId as UUID,
-				unique: row.memory.unique,
-				embedding: row.embedding ?? undefined,
-			};
-		});
-	}
-
-	/**
-	 * Asynchronously retrieves memories from the database based on the provided parameters.
-	 * @param {Object} params - The parameters for retrieving memories.
-	 * @param {UUID[]} params.memoryIds - The IDs of the memories to retrieve.
-	 * @param {string} [params.tableName] - The name of the table to retrieve memories from.
-	 * @returns {Promise<Memory[]>} A Promise that resolves to an array of memories.	
-	 */
-	async getMemoriesByIds(
-		memoryIds: UUID[],
-		tableName?: string,
-	): Promise<Memory[]> {
-		return this.withDatabase(async () => {
-			if (memoryIds.length === 0) return [];
-
-			const conditions = [inArray(memoryTable.id, memoryIds)];
-
-			if (tableName) {
-				conditions.push(eq(memoryTable.type, tableName));
-			}
-
-			const rows = await this.db
-				.select({
-					memory: memoryTable,
-					embedding: embeddingTable[this.embeddingDimension],
-				})
-				.from(memoryTable)
-				.leftJoin(embeddingTable, eq(embeddingTable.memoryId, memoryTable.id))
-				.where(and(...conditions))
-				.orderBy(desc(memoryTable.createdAt));
-
-			return rows.map((row) => ({
-				id: row.memory.id as UUID,
-				createdAt: row.memory.createdAt,
-				content:
-					typeof row.memory.content === "string"
-						? JSON.parse(row.memory.content)
-						: row.memory.content,
-				entityId: row.memory.entityId as UUID,
-				agentId: row.memory.agentId as UUID,
-				roomId: row.memory.roomId as UUID,
-				unique: row.memory.unique,
-				embedding: row.embedding ?? undefined,
-			}));
-		});
-	}
-
-	/**
-	 * Asynchronously retrieves cached embeddings from the database based on the provided parameters.
-	 * @param {Object} opts - The parameters for retrieving cached embeddings.
-	 * @param {string} opts.query_table_name - The name of the table to retrieve embeddings from.
-	 * @param {number} opts.query_threshold - The threshold for the levenshtein distance.
-	 * @param {string} opts.query_input - The input string to search for.
-	 * @param {string} opts.query_field_name - The name of the field to retrieve embeddings from.
-	 * @param {string} opts.query_field_sub_name - The name of the sub-field to retrieve embeddings from.
-	 * @param {number} opts.query_match_count - The maximum number of matches to retrieve.
-	 * @returns {Promise<{ embedding: number[]; levenshtein_score: number }[]>} A Promise that resolves to an array of cached embeddings.
-	 */
-	async getCachedEmbeddings(opts: {
-		query_table_name: string;
-		query_threshold: number;
-		query_input: string;
-		query_field_name: string;
-		query_field_sub_name: string;
-		query_match_count: number;
-	}): Promise<{ embedding: number[]; levenshtein_score: number }[]> {
-		return this.withDatabase(async () => {
-			try {
-				const results = await this.db.execute<{
-					embedding: number[];
-					levenshtein_score: number;
-				}>(sql`
->>>>>>> d91d0b86
                     WITH content_text AS (
                         SELECT
                             m.id,
@@ -1703,7 +864,6 @@
                     LIMIT ${opts.query_match_count}
                 `);
 
-<<<<<<< HEAD
         return results.rows
           .map((row) => ({
             embedding: Array.isArray(row.embedding)
@@ -1984,6 +1144,94 @@
     });
 
     return memoryId;
+  }
+
+  /**
+   * Updates an existing memory in the database.
+   * @param memory The memory object with updated content and optional embedding
+   * @returns Promise resolving to boolean indicating success
+   */
+  async updateMemory(
+    memory: Partial<Memory> & { id: UUID; metadata?: MemoryMetadata }
+  ): Promise<boolean> {
+    return this.withDatabase(async () => {
+      try {
+        logger.debug('Updating memory:', {
+          memoryId: memory.id,
+          hasEmbedding: !!memory.embedding,
+        });
+
+        await this.db.transaction(async (tx) => {
+          // Update memory content if provided
+          if (memory.content) {
+            const contentToUpdate =
+              typeof memory.content === 'string' ? JSON.parse(memory.content) : memory.content;
+
+            await tx
+              .update(memoryTable)
+              .set({
+                content: sql`${contentToUpdate}::jsonb`,
+                ...(memory.metadata && { metadata: sql`${memory.metadata}::jsonb` }),
+              })
+              .where(eq(memoryTable.id, memory.id));
+          } else if (memory.metadata) {
+            // Update only metadata if content is not provided
+            await tx
+              .update(memoryTable)
+              .set({
+                metadata: sql`${memory.metadata}::jsonb`,
+              })
+              .where(eq(memoryTable.id, memory.id));
+          }
+
+          // Update embedding if provided
+          if (memory.embedding && Array.isArray(memory.embedding)) {
+            const cleanVector = memory.embedding.map((n) =>
+              Number.isFinite(n) ? Number(n.toFixed(6)) : 0
+            );
+
+            // Check if embedding exists
+            const existingEmbedding = await tx
+              .select({ id: embeddingTable.id })
+              .from(embeddingTable)
+              .where(eq(embeddingTable.memoryId, memory.id))
+              .limit(1);
+
+            if (existingEmbedding.length > 0) {
+              // Update existing embedding
+              const updateValues: Record<string, unknown> = {};
+              updateValues[this.embeddingDimension] = cleanVector;
+
+              await tx
+                .update(embeddingTable)
+                .set(updateValues)
+                .where(eq(embeddingTable.memoryId, memory.id));
+            } else {
+              // Create new embedding
+              const embeddingValues: Record<string, unknown> = {
+                id: v4(),
+                memoryId: memory.id,
+                createdAt: Date.now(),
+              };
+              embeddingValues[this.embeddingDimension] = cleanVector;
+
+              await tx.insert(embeddingTable).values([embeddingValues]);
+            }
+          }
+        });
+
+        logger.debug('Memory updated successfully:', {
+          memoryId: memory.id,
+        });
+        return true;
+      } catch (error) {
+        logger.error('Error updating memory:', {
+          error: error instanceof Error ? error.message : String(error),
+          memoryId: memory.id,
+        });
+        return false;
+      }
+    });
   }
 
   /**
@@ -2876,1360 +2124,4 @@
       });
     });
   }
-=======
-				return results.rows
-					.map((row) => ({
-						embedding: Array.isArray(row.embedding)
-							? row.embedding
-							: typeof row.embedding === "string"
-								? JSON.parse(row.embedding)
-								: [],
-						levenshtein_score: Number(row.levenshtein_score),
-					}))
-					.filter((row) => Array.isArray(row.embedding));
-			} catch (error) {
-				logger.error("Error in getCachedEmbeddings:", {
-					error: error instanceof Error ? error.message : String(error),
-					tableName: opts.query_table_name,
-					fieldName: opts.query_field_name,
-				});
-				if (
-					error instanceof Error &&
-					error.message ===
-						"levenshtein argument exceeds maximum length of 255 characters"
-				) {
-					return [];
-				}
-				throw error;
-			}
-		});
-	}
-
-	/**
-	 * Asynchronously logs an event in the database.
-	 * @param {Object} params - The parameters for logging an event.
-	 * @param {Object} params.body - The body of the event to log.
-	 * @param {UUID} params.entityId - The ID of the entity associated with the event.
-	 * @param {UUID} params.roomId - The ID of the room associated with the event.
-	 * @param {string} params.type - The type of the event to log.
-	 * @returns {Promise<void>} A Promise that resolves when the event is logged.
-	 */
-	async log(params: {
-		body: { [key: string]: unknown };
-		entityId: UUID;
-		roomId: UUID;
-		type: string;
-	}): Promise<void> {
-		return this.withDatabase(async () => {
-			try {
-				await this.db.transaction(async (tx) => {
-					await tx.insert(logTable).values({
-						body: sql`${params.body}::jsonb`,
-						entityId: params.entityId,
-						roomId: params.roomId,
-						type: params.type,
-					});
-				});
-			} catch (error) {
-				logger.error("Failed to create log entry:", {
-					error: error instanceof Error ? error.message : String(error),
-					type: params.type,
-					roomId: params.roomId,
-					entityId: params.entityId,
-				});
-				throw error;
-			}
-		});
-	}
-
-	/**
-	 * Asynchronously retrieves logs from the database based on the provided parameters.
-	 * @param {Object} params - The parameters for retrieving logs.
-	 * @param {UUID} params.entityId - The ID of the entity associated with the logs.
-	 * @param {UUID} [params.roomId] - The ID of the room associated with the logs.
-	 * @param {string} [params.type] - The type of the logs to retrieve.
-	 * @param {number} [params.count] - The maximum number of logs to retrieve.
-	 * @param {number} [params.offset] - The offset to retrieve logs from.
-	 * @returns {Promise<Log[]>} A Promise that resolves to an array of logs.
-	 */
-	async getLogs(
-		params: {
-			entityId: UUID;
-			roomId?: UUID;
-			type?: string;
-			count?: number;
-			offset?: number;
-		},
-	): Promise<Log[]> {
-		const { entityId, roomId, type, count, offset } = params;
-		return this.withDatabase(async () => {
-			const result = await this.db
-				.select()
-				.from(logTable)
-				.where(
-					and(
-						eq(logTable.entityId, entityId),
-						roomId ? eq(logTable.roomId, roomId) : undefined,
-						type ? eq(logTable.type, type) : undefined,
-					),
-				)
-				.orderBy(desc(logTable.createdAt))
-				.limit(count ?? 10)
-				.offset(offset ?? 0);
-			return result;
-		});
-
-	}
-
-	/**
-	 * Asynchronously deletes a log from the database based on the provided parameters.
-	 * @param {UUID} logId - The ID of the log to delete.
-	 * @returns {Promise<void>} A Promise that resolves when the log is deleted.
-	 */
-	async deleteLog(logId: UUID): Promise<void> {
-		return this.withDatabase(async () => {
-			await this.db.delete(logTable).where(eq(logTable.id, logId));
-		});
-	}
-
-	/**
-	 * Asynchronously searches for memories in the database based on the provided parameters.
-	 * @param {Object} params - The parameters for searching for memories.
-	 * @param {string} params.tableName - The name of the table to search for memories in.
-	 * @param {UUID} params.roomId - The ID of the room to search for memories in.
-	 * @param {number[]} params.embedding - The embedding to search for.
-	 * @param {number} [params.match_threshold] - The threshold for the cosine distance.
-	 * @param {number} [params.count] - The maximum number of memories to retrieve.
-	 * @param {boolean} [params.unique] - Whether to retrieve unique memories only.
-	 * @returns {Promise<Memory[]>} A Promise that resolves to an array of memories.
-	 */
-	async searchMemories(params: {
-		tableName: string;
-		roomId: UUID;
-		embedding: number[];
-		match_threshold: number;
-		count: number;
-		unique: boolean;
-	}): Promise<Memory[]> {
-		return await this.searchMemoriesByEmbedding(params.embedding, {
-			match_threshold: params.match_threshold,
-			count: params.count,
-			roomId: params.roomId,
-			unique: params.unique,
-			tableName: params.tableName,
-		});
-	}
-
-	/**
-	 * Asynchronously searches for memories in the database based on the provided parameters.
-	 * @param {number[]} embedding - The embedding to search for.
-	 * @param {Object} params - The parameters for searching for memories.
-	 * @param {number} [params.match_threshold] - The threshold for the cosine distance.
-	 * @param {number} [params.count] - The maximum number of memories to retrieve.
-	 * @param {UUID} [params.roomId] - The ID of the room to search for memories in.
-	 * @param {boolean} [params.unique] - Whether to retrieve unique memories only.
-	 * @param {string} [params.tableName] - The name of the table to search for memories in.
-	 * @returns {Promise<Memory[]>} A Promise that resolves to an array of memories.
-	 */
-	async searchMemoriesByEmbedding(
-		embedding: number[],
-		params: {
-			match_threshold?: number;
-			count?: number;
-			roomId?: UUID;
-			unique?: boolean;
-			tableName: string;
-		},
-	): Promise<Memory[]> {
-		return this.withDatabase(async () => {
-			const cleanVector = embedding.map((n) =>
-				Number.isFinite(n) ? Number(n.toFixed(6)) : 0,
-			);
-
-			const similarity = sql<number>`1 - (${cosineDistance(
-				embeddingTable[this.embeddingDimension],
-				cleanVector,
-			)})`;
-
-			const conditions = [eq(memoryTable.type, params.tableName)];
-
-			if (params.unique) {
-				conditions.push(eq(memoryTable.unique, true));
-			}
-
-			conditions.push(eq(memoryTable.agentId, this.agentId));
-
-			if (params.roomId) {
-				conditions.push(eq(memoryTable.roomId, params.roomId));
-			}
-
-			if (params.match_threshold) {
-				conditions.push(gte(similarity, params.match_threshold));
-			}
-
-			const results = await this.db
-				.select({
-					memory: memoryTable,
-					similarity,
-					embedding: embeddingTable[this.embeddingDimension],
-				})
-				.from(embeddingTable)
-				.innerJoin(memoryTable, eq(memoryTable.id, embeddingTable.memoryId))
-				.where(and(...conditions))
-				.orderBy(desc(similarity))
-				.limit(params.count ?? 10);
-
-			return results.map((row) => ({
-				id: row.memory.id as UUID,
-				type: row.memory.type,
-				createdAt: row.memory.createdAt,
-				content:
-					typeof row.memory.content === "string"
-						? JSON.parse(row.memory.content)
-						: row.memory.content,
-				entityId: row.memory.entityId as UUID,
-				agentId: row.memory.agentId as UUID,
-				roomId: row.memory.roomId as UUID,
-				unique: row.memory.unique,
-				embedding: row.embedding ?? undefined,
-				similarity: row.similarity,
-			}));
-		});
-	}
-
-	/**
-	 * Asynchronously creates a new memory in the database.
-	 * @param {Memory & { metadata?: MemoryMetadata }} memory - The memory object to create.
-	 * @param {string} tableName - The name of the table to create the memory in.
-	 * @returns {Promise<UUID>} A Promise that resolves to the ID of the created memory.
-	 */
-	async createMemory(
-		memory: Memory & { metadata?: MemoryMetadata },
-		tableName: string,
-	): Promise<UUID> {
-		console.log("memory.id is", memory.id)
-		logger.debug("DrizzleAdapter createMemory:", {
-			memoryId: memory.id,
-			embeddingLength: memory.embedding?.length,
-			contentLength: memory.content?.text?.length,
-		});
-
-		let isUnique = true;
-		if (memory.embedding && Array.isArray(memory.embedding)) {
-			const similarMemories = await this.searchMemoriesByEmbedding(
-				memory.embedding,
-				{
-					tableName,
-					roomId: memory.roomId,
-					match_threshold: 0.95,
-					count: 1,
-				},
-			);
-			isUnique = similarMemories.length === 0;
-		}
-
-		const contentToInsert =
-			typeof memory.content === "string"
-				? JSON.parse(memory.content)
-				: memory.content;
-
-		const memoryId = memory.id ?? (v4() as UUID);
-
-		await this.db.transaction(async (tx) => {
-			await tx.insert(memoryTable).values([
-				{
-					id: memoryId,
-					type: tableName,
-					content: sql`${contentToInsert}::jsonb`,
-					metadata: sql`${memory.metadata || {}}::jsonb`,
-					entityId: memory.entityId,
-					roomId: memory.roomId,
-					agentId: memory.agentId,
-					unique: memory.unique ?? isUnique,
-					createdAt: memory.createdAt,
-				},
-			]);
-
-			if (memory.embedding && Array.isArray(memory.embedding)) {
-				const embeddingValues: Record<string, unknown> = {
-					id: v4(),
-					memoryId: memoryId,
-					createdAt: memory.createdAt,
-				};
-
-				const cleanVector = memory.embedding.map((n) =>
-					Number.isFinite(n) ? Number(n.toFixed(6)) : 0,
-				);
-
-				embeddingValues[this.embeddingDimension] = cleanVector;
-
-				await tx.insert(embeddingTable).values([embeddingValues]);
-			}
-		});
-
-		return memoryId;
-	}
-
-	/**
-     * Updates an existing memory in the database.
-     * @param memory The memory object with updated content and optional embedding
-     * @returns Promise resolving to boolean indicating success
-     */
-    async updateMemory(memory: Partial<Memory> & { id: UUID, metadata?: MemoryMetadata }): Promise<boolean> {
-        return this.withDatabase(async () => {
-            try {
-                logger.debug("Updating memory:", {
-                    memoryId: memory.id,
-                    hasEmbedding: !!memory.embedding,
-                });
-
-                await this.db.transaction(async (tx) => {
-                    // Update memory content if provided
-                    if (memory.content) {
-                        const contentToUpdate = typeof memory.content === "string"
-                            ? JSON.parse(memory.content)
-                            : memory.content;
-
-                        await tx
-                            .update(memoryTable)
-                            .set({
-                                content: sql`${contentToUpdate}::jsonb`,
-                                ...(memory.metadata && { metadata: sql`${memory.metadata}::jsonb` }),
-                            })
-                            .where(eq(memoryTable.id, memory.id));
-                    } else if (memory.metadata) {
-                        // Update only metadata if content is not provided
-                        await tx
-                            .update(memoryTable)
-                            .set({
-                                metadata: sql`${memory.metadata}::jsonb`,
-                            })
-                            .where(eq(memoryTable.id, memory.id));
-                    }
-
-                    // Update embedding if provided
-                    if (memory.embedding && Array.isArray(memory.embedding)) {
-                        const cleanVector = memory.embedding.map((n) =>
-                            Number.isFinite(n) ? Number(n.toFixed(6)) : 0
-                        );
-
-                        // Check if embedding exists
-                        const existingEmbedding = await tx
-                            .select({ id: embeddingTable.id })
-                            .from(embeddingTable)
-                            .where(eq(embeddingTable.memoryId, memory.id))
-                            .limit(1);
-
-                        if (existingEmbedding.length > 0) {
-                            // Update existing embedding
-                            const updateValues: Record<string, unknown> = {};
-                            updateValues[this.embeddingDimension] = cleanVector;
-
-                            await tx
-                                .update(embeddingTable)
-                                .set(updateValues)
-                                .where(eq(embeddingTable.memoryId, memory.id));
-                        } else {
-                            // Create new embedding
-                            const embeddingValues: Record<string, unknown> = {
-                                id: v4(),
-                                memoryId: memory.id,
-                                createdAt: Date.now(),
-                            };
-                            embeddingValues[this.embeddingDimension] = cleanVector;
-
-                            await tx.insert(embeddingTable).values([embeddingValues]);
-                        }
-                    }
-                });
-
-                logger.debug("Memory updated successfully:", {
-                    memoryId: memory.id,
-                });
-                return true;
-            } catch (error) {
-                logger.error("Error updating memory:", {
-                    error: error instanceof Error ? error.message : String(error),
-                    memoryId: memory.id,
-                });
-                return false;
-            }
-        });
-    }
-
-	/**
-	 * Asynchronously deletes a memory from the database based on the provided parameters.
-	 * @param {UUID} memoryId - The ID of the memory to delete.
-	 * @returns {Promise<void>} A Promise that resolves when the memory is deleted.
-	 */
-	async deleteMemory(memoryId: UUID): Promise<void> {
-		return this.withDatabase(async () => {
-			await this.db.transaction(async (tx) => {
-				await tx
-					.delete(embeddingTable)
-					.where(eq(embeddingTable.memoryId, memoryId));
-
-				await tx
-					.delete(memoryTable)
-					.where(
-						and(eq(memoryTable.id, memoryId)),
-					);
-			});
-
-			logger.debug("Memory removed successfully:", {
-				memoryId
-			});
-		});
-	}
-
-	/**
-	 * Asynchronously deletes all memories from the database based on the provided parameters.
-	 * @param {UUID} roomId - The ID of the room to delete memories from.
-	 * @param {string} tableName - The name of the table to delete memories from.
-	 * @returns {Promise<void>} A Promise that resolves when the memories are deleted.
-	 */
-	async deleteAllMemories(roomId: UUID, tableName: string): Promise<void> {
-		return this.withDatabase(async () => {
-			await this.db.transaction(async (tx) => {
-				const memoryIds = await tx
-					.select({ id: memoryTable.id })
-					.from(memoryTable)
-					.where(
-						and(
-							eq(memoryTable.roomId, roomId),
-							eq(memoryTable.type, tableName),
-						),
-					);
-
-				if (memoryIds.length > 0) {
-					await tx.delete(embeddingTable).where(
-						inArray(
-							embeddingTable.memoryId,
-							memoryIds.map((m) => m.id),
-						),
-					);
-
-					await tx
-						.delete(memoryTable)
-						.where(
-							and(
-								eq(memoryTable.roomId, roomId),
-								eq(memoryTable.type, tableName),
-							),
-						);
-				}
-			});
-
-			logger.debug("All memories removed successfully:", {
-				roomId,
-				tableName,
-			});
-		});
-	}
-
-	/**
-	 * Asynchronously counts the number of memories in the database based on the provided parameters.
-	 * @param {UUID} roomId - The ID of the room to count memories in.
-	 * @param {boolean} [unique] - Whether to count unique memories only.
-	 * @param {string} [tableName] - The name of the table to count memories in.
-	 * @returns {Promise<number>} A Promise that resolves to the number of memories.
-	 */
-	async countMemories(
-		roomId: UUID,
-		unique = true,
-		tableName = "",
-	): Promise<number> {
-		if (!tableName) throw new Error("tableName is required");
-
-		return this.withDatabase(async () => {
-			const conditions = [
-				eq(memoryTable.roomId, roomId),
-				eq(memoryTable.type, tableName),
-			];
-
-			if (unique) {
-				conditions.push(eq(memoryTable.unique, true));
-			}
-
-			const result = await this.db
-				.select({ count: sql<number>`count(*)` })
-				.from(memoryTable)
-				.where(and(...conditions));
-
-			return Number(result[0]?.count ?? 0);
-		});
-	}
-
-	/**
-	 * Asynchronously retrieves a room from the database based on the provided parameters.
-	 * @param {UUID} roomId - The ID of the room to retrieve.
-	 * @returns {Promise<Room | null>} A Promise that resolves to the room if found, null otherwise.
-	 */
-	async getRoom(roomId: UUID): Promise<Room | null> {
-		return this.withDatabase(async () => {
-			const result = await this.db
-				.select({
-					id: roomTable.id,
-					channelId: roomTable.channelId,
-					agentId: roomTable.agentId,
-					serverId: roomTable.serverId,
-					worldId: roomTable.worldId,
-					type: roomTable.type,
-					source: roomTable.source,
-				})
-				.from(roomTable)
-				.where(
-					and(eq(roomTable.id, roomId), eq(roomTable.agentId, this.agentId)),
-				)
-				.limit(1);
-			if (result.length === 0) return null;
-			return result[0];
-		});
-	}
-
-	/**
-	 * Asynchronously retrieves all rooms from the database based on the provided parameters.
-	 * @param {UUID} worldId - The ID of the world to retrieve rooms from.
-	 * @returns {Promise<Room[]>} A Promise that resolves to an array of rooms.
-	 */
-	async getRooms(worldId: UUID): Promise<Room[]> {
-		return this.withDatabase(async () => {
-			const result = await this.db
-				.select()
-				.from(roomTable)
-				.where(eq(roomTable.worldId, worldId));
-			return result;
-		});
-	}
-
-	/**
-	 * Asynchronously updates a room in the database based on the provided parameters.
-	 * @param {Room} room - The room object to update.
-	 * @returns {Promise<void>} A Promise that resolves when the room is updated.
-	 */
-	async updateRoom(room: Room): Promise<void> {
-		return this.withDatabase(async () => {
-			await this.db
-				.update(roomTable)
-				.set({ ...room, agentId: this.agentId })
-				.where(eq(roomTable.id, room.id));
-		});
-	}
-
-	/**
-	 * Asynchronously creates a new room in the database based on the provided parameters.
-	 * @param {Room} room - The room object to create.
-	 * @returns {Promise<UUID>} A Promise that resolves to the ID of the created room.
-	 */
-	async createRoom({
-		id,
-		name,
-		source,
-		type,
-		channelId,
-		serverId,
-		worldId,
-	}: Room): Promise<UUID> {
-		return this.withDatabase(async () => {
-			const newRoomId = id || v4();
-			await this.db
-				.insert(roomTable)
-				.values({
-					id: newRoomId,
-					name,
-					agentId: this.agentId,
-					source,
-					type,
-					channelId,
-					serverId,
-					worldId,
-				})
-				.onConflictDoNothing({ target: roomTable.id });
-			return newRoomId as UUID;
-		});
-	}
-
-	/**
-	 * Asynchronously deletes a room from the database based on the provided parameters.
-	 * @param {UUID} roomId - The ID of the room to delete.
-	 * @returns {Promise<void>} A Promise that resolves when the room is deleted.
-	 */
-	async deleteRoom(roomId: UUID): Promise<void> {
-		if (!roomId) throw new Error("Room ID is required");
-		return this.withDatabase(async () => {
-			await this.db.transaction(async (tx) => {
-				await tx.delete(roomTable).where(eq(roomTable.id, roomId));
-			});
-		});
-	}
-
-	/**
-	 * Asynchronously retrieves all rooms for a participant from the database based on the provided parameters.
-	 * @param {UUID} entityId - The ID of the entity to retrieve rooms for.
-	 * @returns {Promise<UUID[]>} A Promise that resolves to an array of room IDs.
-	 */
-	async getRoomsForParticipant(entityId: UUID): Promise<UUID[]> {
-		return this.withDatabase(async () => {
-			const result = await this.db
-				.select({ roomId: participantTable.roomId })
-				.from(participantTable)
-				.innerJoin(roomTable, eq(participantTable.roomId, roomTable.id))
-				.where(
-					and(
-						eq(participantTable.entityId, entityId),
-						eq(roomTable.agentId, this.agentId),
-					),
-				);
-
-			return result.map((row) => row.roomId as UUID);
-		});
-	}
-
-	/**
-	 * Asynchronously retrieves all rooms for a list of participants from the database based on the provided parameters.
-	 * @param {UUID[]} entityIds - The IDs of the entities to retrieve rooms for.
-	 * @returns {Promise<UUID[]>} A Promise that resolves to an array of room IDs.
-	 */
-	async getRoomsForParticipants(entityIds: UUID[]): Promise<UUID[]> {
-		return this.withDatabase(async () => {
-			const result = await this.db
-				.selectDistinct({ roomId: participantTable.roomId })
-				.from(participantTable)
-				.innerJoin(roomTable, eq(participantTable.roomId, roomTable.id))
-				.where(
-					and(
-						inArray(participantTable.entityId, entityIds),
-						eq(roomTable.agentId, this.agentId),
-					),
-				);
-
-			return result.map((row) => row.roomId as UUID);
-		});
-	}
-
-	/**
-	 * Asynchronously adds a participant to a room in the database based on the provided parameters.
-	 * @param {UUID} entityId - The ID of the entity to add to the room.
-	 * @param {UUID} roomId - The ID of the room to add the entity to.
-	 * @returns {Promise<boolean>} A Promise that resolves to a boolean indicating whether the participant was added successfully.
-	 */
-	async addParticipant(entityId: UUID, roomId: UUID): Promise<boolean> {
-		return this.withDatabase(async () => {
-			try {
-				await this.db
-					.insert(participantTable)
-					.values({
-						entityId,
-						roomId,
-						agentId: this.agentId,
-					})
-					.onConflictDoNothing();
-				return true;
-			} catch (error) {
-				logger.error("Error adding participant", {
-					error: error instanceof Error ? error.message : String(error),
-					entityId,
-					roomId,
-					agentId: this.agentId,
-				});
-				return false;
-			}
-		});
-	}
-
-	/**
-	 * Asynchronously removes a participant from a room in the database based on the provided parameters.
-	 * @param {UUID} entityId - The ID of the entity to remove from the room.
-	 * @param {UUID} roomId - The ID of the room to remove the entity from.
-	 * @returns {Promise<boolean>} A Promise that resolves to a boolean indicating whether the participant was removed successfully.
-	 */
-	async removeParticipant(entityId: UUID, roomId: UUID): Promise<boolean> {
-		return this.withDatabase(async () => {
-			try {
-				const result = await this.db.transaction(async (tx) => {
-					return await tx
-						.delete(participantTable)
-						.where(
-							and(
-								eq(participantTable.entityId, entityId),
-								eq(participantTable.roomId, roomId),
-							),
-						)
-						.returning();
-				});
-
-				const removed = result.length > 0;
-				logger.debug(`Participant ${removed ? "removed" : "not found"}:`, {
-					entityId,
-					roomId,
-					removed,
-				});
-
-				return removed;
-			} catch (error) {
-				logger.error("Failed to remove participant:", {
-					error: error instanceof Error ? error.message : String(error),
-					entityId,
-					roomId,
-				});
-				return false;
-			}
-		});
-	}
-
-	/**
-	 * Asynchronously retrieves all participants for an entity from the database based on the provided parameters.
-	 * @param {UUID} entityId - The ID of the entity to retrieve participants for.
-	 * @returns {Promise<Participant[]>} A Promise that resolves to an array of participants.
-	 */
-	async getParticipantsForEntity(entityId: UUID): Promise<Participant[]> {
-		return this.withDatabase(async () => {
-			const result = await this.db
-				.select({
-					id: participantTable.id,
-					entityId: participantTable.entityId,
-					roomId: participantTable.roomId,
-				})
-				.from(participantTable)
-				.where(eq(participantTable.entityId, entityId));
-
-			const entity = await this.getEntityById(entityId);
-
-			if (!entity) {
-				return [];
-			}
-
-			return result.map((row) => ({
-				id: row.id as UUID,
-				entity: entity,
-			}));
-		});
-	}
-
-	/**
-	 * Asynchronously retrieves all participants for a room from the database based on the provided parameters.
-	 * @param {UUID} roomId - The ID of the room to retrieve participants for.
-	 * @returns {Promise<UUID[]>} A Promise that resolves to an array of entity IDs.
-	 */
-	async getParticipantsForRoom(roomId: UUID): Promise<UUID[]> {
-		return this.withDatabase(async () => {
-			const result = await this.db
-				.select({ entityId: participantTable.entityId })
-				.from(participantTable)
-				.where(
-					and(
-						eq(participantTable.roomId, roomId),
-						eq(participantTable.agentId, this.agentId),
-					),
-				);
-
-			return result.map((row) => row.entityId as UUID);
-		});
-	}
-
-	/**
-	 * Asynchronously retrieves the user state for a participant in a room from the database based on the provided parameters.
-	 * @param {UUID} roomId - The ID of the room to retrieve the participant's user state for.
-	 * @param {UUID} entityId - The ID of the entity to retrieve the user state for.
-	 * @returns {Promise<"FOLLOWED" | "MUTED" | null>} A Promise that resolves to the participant's user state.
-	 */
-	async getParticipantUserState(
-		roomId: UUID,
-		entityId: UUID,
-	): Promise<"FOLLOWED" | "MUTED" | null> {
-		return this.withDatabase(async () => {
-			const result = await this.db
-				.select({ roomState: participantTable.roomState })
-				.from(participantTable)
-				.where(
-					and(
-						eq(participantTable.roomId, roomId),
-						eq(participantTable.entityId, entityId),
-						eq(participantTable.agentId, this.agentId),
-					),
-				)
-				.limit(1);
-
-			return (result[0]?.roomState as "FOLLOWED" | "MUTED" | null) ?? null;
-		});
-	}
-
-	/**
-	 * Asynchronously sets the user state for a participant in a room in the database based on the provided parameters.
-	 * @param {UUID} roomId - The ID of the room to set the participant's user state for.
-	 * @param {UUID} entityId - The ID of the entity to set the user state for.
-	 * @param {string} state - The state to set the participant's user state to.
-	 * @returns {Promise<void>} A Promise that resolves when the participant's user state is set.
-	 */
-	async setParticipantUserState(
-		roomId: UUID,
-		entityId: UUID,
-		state: "FOLLOWED" | "MUTED" | null,
-	): Promise<void> {
-		return this.withDatabase(async () => {
-			try {
-				await this.db.transaction(async (tx) => {
-					await tx
-						.update(participantTable)
-						.set({ roomState: state })
-						.where(
-							and(
-								eq(participantTable.roomId, roomId),
-								eq(participantTable.entityId, entityId),
-								eq(participantTable.agentId, this.agentId),
-							),
-						);
-				});
-			} catch (error) {
-				logger.error("Failed to set participant user state:", {
-					roomId,
-					entityId,
-					state,
-					error: error instanceof Error ? error.message : String(error),
-				});
-				throw error;
-			}
-		});
-	}
-
-	/**
-	 * Asynchronously creates a new relationship in the database based on the provided parameters.
-	 * @param {Object} params - The parameters for creating a new relationship.
-	 * @param {UUID} params.sourceEntityId - The ID of the source entity.
-	 * @param {UUID} params.targetEntityId - The ID of the target entity.
-	 * @param {string[]} [params.tags] - The tags for the relationship.
-	 * @param {Object} [params.metadata] - The metadata for the relationship.
-	 * @returns {Promise<boolean>} A Promise that resolves to a boolean indicating whether the relationship was created successfully.
-	 */
-	async createRelationship(params: {
-		sourceEntityId: UUID;
-		targetEntityId: UUID;
-		tags?: string[];
-		metadata?: { [key: string]: unknown };
-	}): Promise<boolean> {
-		return this.withDatabase(async () => {
-			const id = v4();
-			const saveParams = {
-				id,
-				sourceEntityId: params.sourceEntityId,
-				targetEntityId: params.targetEntityId,
-				agentId: this.agentId,
-				tags: params.tags || [],
-				metadata: params.metadata || {},
-			};
-			try {
-				await this.db.insert(relationshipTable).values(saveParams);
-				return true;
-			} catch (error) {
-				logger.error("Error creating relationship:", {
-					error: error instanceof Error ? error.message : String(error),
-					saveParams,
-				});
-				return false;
-			}
-		});
-	}
-
-	/**
-	 * Asynchronously updates an existing relationship in the database based on the provided parameters.
-	 * @param {Relationship} relationship - The relationship object to update.
-	 * @returns {Promise<void>} A Promise that resolves when the relationship is updated.
-	 */
-	async updateRelationship(relationship: Relationship): Promise<void> {
-		return this.withDatabase(async () => {
-			try {
-				await this.db
-					.update(relationshipTable)
-					.set({
-						tags: relationship.tags || [],
-						metadata: relationship.metadata || {},
-					})
-					.where(eq(relationshipTable.id, relationship.id));
-			} catch (error) {
-				logger.error("Error updating relationship:", {
-					error: error instanceof Error ? error.message : String(error),
-					relationship,
-				});
-				throw error;
-			}
-		});
-	}
-
-	/**
-	 * Asynchronously retrieves a relationship from the database based on the provided parameters.
-	 * @param {Object} params - The parameters for retrieving a relationship.
-	 * @param {UUID} params.sourceEntityId - The ID of the source entity.
-	 * @param {UUID} params.targetEntityId - The ID of the target entity.
-	 * @returns {Promise<Relationship | null>} A Promise that resolves to the relationship if found, null otherwise.
-	 */
-	async getRelationship(params: {
-		sourceEntityId: UUID;
-		targetEntityId: UUID;
-	}): Promise<Relationship | null> {
-		return this.withDatabase(async () => {
-			try {
-				const result = await this.db
-					.select()
-					.from(relationshipTable)
-					.where(
-						and(
-							eq(relationshipTable.sourceEntityId, params.sourceEntityId),
-							eq(relationshipTable.targetEntityId, params.targetEntityId),
-							eq(relationshipTable.agentId, this.agentId),
-						),
-					)
-					.limit(1);
-
-				if (result.length === 0) {
-					return null;
-				}
-
-				return {
-					id: result[0].id,
-					sourceEntityId: result[0].sourceEntityId,
-					targetEntityId: result[0].targetEntityId,
-					agentId: result[0].agentId,
-					tags: result[0].tags || [],
-					metadata: result[0].metadata || {},
-					createdAt: result[0].createdAt?.toString(),
-				};
-			} catch (error) {
-				logger.error("Error getting relationship:", {
-					error: error instanceof Error ? error.message : String(error),
-					params,
-				});
-				return null;
-			}
-		});
-	}
-
-	/**
-	 * Asynchronously retrieves all relationships from the database based on the provided parameters.
-	 * @param {Object} params - The parameters for retrieving relationships.
-	 * @param {UUID} params.entityId - The ID of the entity to retrieve relationships for.
-	 * @param {string[]} [params.tags] - The tags to filter relationships by.
-	 * @returns {Promise<Relationship[]>} A Promise that resolves to an array of relationships.
-	 */
-	async getRelationships(params: {
-		entityId: UUID;
-		tags?: string[];
-	}): Promise<Relationship[]> {
-		return this.withDatabase(async () => {
-			try {
-				let query = this.db
-					.select()
-					.from(relationshipTable)
-					.where(
-						and(
-							or(
-								eq(relationshipTable.sourceEntityId, params.entityId),
-								eq(relationshipTable.targetEntityId, params.entityId),
-							),
-							eq(relationshipTable.agentId, this.agentId),
-						),
-					);
-
-				// Filter by tags if provided
-				if (params.tags && params.tags.length > 0) {
-					// Filter by tags - find tasks that have ALL of the specified tags
-					// Using @> operator which checks if left array contains all elements from right array
-					const tagParams = params.tags
-						.map((tag) => `'${tag.replace(/'/g, "''")}'`)
-						.join(", ");
-					query = query.where(
-						sql`${relationshipTable.tags} @> ARRAY[${sql.raw(
-							tagParams,
-						)}]::text[]`,
-					);
-				}
-
-				const results = await query;
-
-				return results.map((result) => ({
-					id: result.id,
-					sourceEntityId: result.sourceEntityId,
-					targetEntityId: result.targetEntityId,
-					agentId: result.agentId,
-					tags: result.tags || [],
-					metadata: result.metadata || {},
-					createdAt: result.createdAt?.toString(),
-				}));
-			} catch (error) {
-				logger.error("Error getting relationships:", {
-					error: error instanceof Error ? error.message : String(error),
-					params,
-				});
-				return [];
-			}
-		});
-	}
-
-	/**
-	 * Asynchronously retrieves a cache value from the database based on the provided key.
-	 * @param {string} key - The key to retrieve the cache value for.
-	 * @returns {Promise<T | undefined>} A Promise that resolves to the cache value if found, undefined otherwise.
-	 */
-	async getCache<T>(key: string): Promise<T | undefined> {
-		return this.withDatabase(async () => {
-			try {
-				const result = await this.db
-					.select()
-					.from(cacheTable)
-					.where(
-						and(eq(cacheTable.agentId, this.agentId), eq(cacheTable.key, key)),
-					);
-
-				return result[0]?.value as T | undefined;
-			} catch (error) {
-				logger.error("Error fetching cache", {
-					error: error instanceof Error ? error.message : String(error),
-					key: key,
-					agentId: this.agentId,
-				});
-				return undefined;
-			}
-		});
-	}
-
-	/**
-	 * Asynchronously sets a cache value in the database based on the provided key and value.
-	 * @param {string} key - The key to set the cache value for.
-	 * @param {T} value - The value to set in the cache.
-	 * @returns {Promise<boolean>} A Promise that resolves to a boolean indicating whether the cache value was set successfully.
-	 */
-	async setCache<T>(key: string, value: T): Promise<boolean> {
-		return this.withDatabase(async () => {
-			try {
-				await this.db.transaction(async (tx) => {
-					await tx
-						.insert(cacheTable)
-						.values({
-							key: key,
-							agentId: this.agentId,
-							value: value,
-						})
-						.onConflictDoUpdate({
-							target: [cacheTable.key, cacheTable.agentId],
-							set: {
-								value: value,
-							},
-						});
-				});
-				return true;
-			} catch (error) {
-				logger.error("Error setting cache", {
-					error: error instanceof Error ? error.message : String(error),
-					key: key,
-					agentId: this.agentId,
-				});
-				return false;
-			}
-		});
-	}
-
-	/**
-	 * Asynchronously deletes a cache value from the database based on the provided key.
-	 * @param {string} key - The key to delete the cache value for.
-	 * @returns {Promise<boolean>} A Promise that resolves to a boolean indicating whether the cache value was deleted successfully.
-	 */
-	async deleteCache(key: string): Promise<boolean> {
-		return this.withDatabase(async () => {
-			try {
-				await this.db.transaction(async (tx) => {
-					await tx
-						.delete(cacheTable)
-						.where(
-							and(
-								eq(cacheTable.agentId, this.agentId),
-								eq(cacheTable.key, key),
-							),
-						);
-				});
-				return true;
-			} catch (error) {
-				logger.error("Error deleting cache", {
-					error: error instanceof Error ? error.message : String(error),
-					key: key,
-					agentId: this.agentId,
-				});
-				return false;
-			}
-		});
-	}
-
-	/**
-	 * Asynchronously creates a new world in the database based on the provided parameters.
-	 * @param {World} world - The world object to create.
-	 * @returns {Promise<UUID>} A Promise that resolves to the ID of the created world.
-	 */
-	async createWorld(world: World): Promise<UUID> {
-		console.trace("*** creating world", world, "with id", world.id);
-		return this.withDatabase(async () => {
-			const newWorldId = world.id || v4();
-			await this.db.insert(worldTable).values({
-				...world,
-				id: newWorldId,
-			});
-			return newWorldId;
-		});
-	}
-
-	/**
-	 * Asynchronously retrieves a world from the database based on the provided parameters.
-	 * @param {UUID} id - The ID of the world to retrieve.
-	 * @returns {Promise<World | null>} A Promise that resolves to the world if found, null otherwise.
-	 */
-	async getWorld(id: UUID): Promise<World | null> {
-		return this.withDatabase(async () => {
-			const result = await this.db
-				.select()
-				.from(worldTable)
-				.where(eq(worldTable.id, id));
-			return result[0] as World | null;
-		});
-	}
-
-	/**
-	 * Asynchronously retrieves all worlds from the database based on the provided parameters.
-	 * @returns {Promise<World[]>} A Promise that resolves to an array of worlds.
-	 */
-	async getAllWorlds(): Promise<World[]> {
-		return this.withDatabase(async () => {
-			const result = await this.db
-				.select()
-				.from(worldTable)
-				.where(eq(worldTable.agentId, this.agentId));
-			return result as World[];
-		});
-	}
-
-	/**
-	 * Asynchronously updates an existing world in the database based on the provided parameters.
-	 * @param {World} world - The world object to update.
-	 * @returns {Promise<void>} A Promise that resolves when the world is updated.
-	 */
-	async updateWorld(world: World): Promise<void> {
-		console.trace("*** updating world", world, "with id", world.id);
-		return this.withDatabase(async () => {
-			await this.db
-				.update(worldTable)
-				.set(world)
-				.where(eq(worldTable.id, world.id));
-		});
-	}
-
-	/**
-	 * Asynchronously removes a world from the database based on the provided parameters.
-	 * @param {UUID} id - The ID of the world to remove.
-	 * @returns {Promise<void>} A Promise that resolves when the world is removed.
-	 */
-	async removeWorld(id: UUID): Promise<void> {
-		return this.withDatabase(async () => {
-			await this.db.delete(worldTable).where(eq(worldTable.id, id));
-		});
-	}
-
-	/**
-	 * Asynchronously creates a new task in the database based on the provided parameters.
-	 * @param {Task} task - The task object to create.
-	 * @returns {Promise<UUID>} A Promise that resolves to the ID of the created task.
-	 */
-	async createTask(task: Task): Promise<UUID> {
-		return this.withRetry(async () => {
-			return this.withDatabase(async () => {
-				const now = new Date();
-				const metadata = task.metadata || {};
-
-				const values = {
-					id: task.id as UUID,
-					name: task.name,
-					description: task.description,
-					roomId: task.roomId,
-					worldId: task.worldId,
-					tags: task.tags,
-					metadata: metadata,
-					createdAt: now,
-					updatedAt: now,
-					agentId: this.agentId,
-				};
-				const result = await this.db
-					.insert(taskTable)
-					.values(values)
-					.returning({ id: taskTable.id });
-
-				return result[0].id;
-			});
-		});
-	}
-
-	/**
-	 * Asynchronously retrieves tasks based on specified parameters.
-	 * @param params Object containing optional roomId and tags to filter tasks
-	 * @returns Promise resolving to an array of Task objects
-	 */
-	async getTasks(params: { roomId?: UUID; tags?: string[] }): Promise<Task[]> {
-		return this.withRetry(async () => {
-			return this.withDatabase(async () => {
-				let query = this.db
-					.select()
-					.from(taskTable)
-					.where(eq(taskTable.agentId, this.agentId));
-
-				// Apply filters if provided
-				if (params.roomId) {
-					query = query.where(eq(taskTable.roomId, params.roomId));
-				}
-
-				if (params.tags && params.tags.length > 0) {
-					// Filter by tags - find tasks that have ALL of the specified tags
-					// Using @> operator which checks if left array contains all elements from right array
-					const tagParams = params.tags
-						.map((tag) => `'${tag.replace(/'/g, "''")}'`)
-						.join(", ");
-					query = query.where(
-						sql`${taskTable.tags} @> ARRAY[${sql.raw(tagParams)}]::text[]`,
-					);
-				}
-
-				const result = await query;
-
-				return result.map((row) => ({
-					id: row.id,
-					name: row.name,
-					description: row.description,
-					roomId: row.roomId,
-					worldId: row.worldId,
-					tags: row.tags,
-					metadata: row.metadata,
-				}));
-			});
-		});
-	}
-
-	/**
-	 * Asynchronously retrieves a specific task by its name.
-	 * @param name The name of the task to retrieve
-	 * @returns Promise resolving to the Task object if found, null otherwise
-	 */
-	async getTasksByName(name: string): Promise<Task[]> {
-		return this.withRetry(async () => {
-			return this.withDatabase(async () => {
-				const result = await this.db
-					.select()
-					.from(taskTable)
-					.where(
-						and(eq(taskTable.name, name), eq(taskTable.agentId, this.agentId)),
-					);
-
-				return result.map((row) => ({
-					id: row.id,
-					name: row.name,
-					description: row.description,
-					roomId: row.roomId,
-					worldId: row.worldId,
-					tags: row.tags || [],
-					metadata: row.metadata || {},
-				}));
-			});
-		});
-	}
-
-	/**
-	 * Asynchronously retrieves a specific task by its ID.
-	 * @param id The UUID of the task to retrieve
-	 * @returns Promise resolving to the Task object if found, null otherwise
-	 */
-	async getTask(id: UUID): Promise<Task | null> {
-		return this.withRetry(async () => {
-			return this.withDatabase(async () => {
-				const result = await this.db
-					.select()
-					.from(taskTable)
-					.where(and(eq(taskTable.id, id), eq(taskTable.agentId, this.agentId)))
-					.limit(1);
-
-				if (result.length === 0) {
-					return null;
-				}
-
-				const row = result[0];
-				return {
-					id: row.id,
-					name: row.name,
-					description: row.description,
-					roomId: row.roomId,
-					worldId: row.worldId,
-					tags: row.tags || [],
-					metadata: row.metadata || {},
-				};
-			});
-		});
-	}
-
-	/**
-	 * Asynchronously updates an existing task in the database.
-	 * @param id The UUID of the task to update
-	 * @param task Partial Task object containing the fields to update
-	 * @returns Promise resolving when the update is complete
-	 */
-	async updateTask(id: UUID, task: Partial<Task>): Promise<void> {
-		await this.withRetry(async () => {
-			await this.withDatabase(async () => {
-				const updateValues: Partial<Task> = {};
-
-				// Add fields to update if they exist in the partial task object
-				if (task.name !== undefined) updateValues.name = task.name;
-				if (task.description !== undefined)
-					updateValues.description = task.description;
-				if (task.roomId !== undefined) updateValues.roomId = task.roomId;
-				if (task.worldId !== undefined) updateValues.worldId = task.worldId;
-				if (task.tags !== undefined) updateValues.tags = task.tags;
-
-				task.updatedAt = Date.now();
-
-				// Handle metadata updates
-				if (task.metadata) {
-					// Get current task to merge metadata
-					const currentTask = await this.getTask(id);
-					if (currentTask) {
-						const currentMetadata = currentTask.metadata || {};
-						const newMetadata = {
-							...currentMetadata,
-							...task.metadata,
-						};
-						updateValues.metadata = newMetadata;
-					} else {
-						updateValues.metadata = {
-							...task.metadata,
-						};
-					}
-				}
-
-				await this.db
-					.update(taskTable)
-					.set(updateValues)
-					.where(
-						and(eq(taskTable.id, id), eq(taskTable.agentId, this.agentId)),
-					);
-			});
-		});
-	}
-
-	/**
-	 * Asynchronously deletes a task from the database.
-	 * @param id The UUID of the task to delete
-	 * @returns Promise resolving when the deletion is complete
-	 */
-	async deleteTask(id: UUID): Promise<void> {
-		await this.withRetry(async () => {
-			await this.withDatabase(async () => {
-				await this.db
-					.delete(taskTable)
-					.where(
-						and(eq(taskTable.id, id), eq(taskTable.agentId, this.agentId)),
-					);
-			});
-		});
-	}
->>>>>>> d91d0b86
 }