--- conflicted
+++ resolved
@@ -391,20 +391,13 @@
         );
 
         // First, save the incoming message
-<<<<<<< HEAD
         runtime.logger.debug('[Bootstrap] Saving message to memory and embeddings');
-        await Promise.all([
-          runtime.addEmbeddingToMemory(message),
-          runtime.createMemory(message, 'messages'),
-        ]);
-=======
-        logger.debug('[Bootstrap] Saving message to memory and embeddings');
 
         // Check if memory already exists (it might have been created by MessageBusService)
         if (message.id) {
           const existingMemory = await runtime.getMemoryById(message.id);
           if (existingMemory) {
-            logger.debug('[Bootstrap] Memory already exists, skipping creation');
+            runtime.logger.debug('[Bootstrap] Memory already exists, skipping creation');
             // Still add embedding if needed
             await runtime.addEmbeddingToMemory(message);
           } else {
@@ -421,9 +414,7 @@
             runtime.createMemory(message, 'messages'),
           ]);
         }
->>>>>>> 45237e6d
-
-        // null is the default
+
         const agentUserState = await runtime.getParticipantUserState(
           message.roomId,
           runtime.agentId
@@ -604,13 +595,8 @@
           // Check if this is still the latest response ID for this agent+room
           const currentResponseId = agentResponses.get(message.roomId);
           if (currentResponseId !== responseId) {
-<<<<<<< HEAD
             runtime.logger.info(
               `Response discarded - newer message being processed for agent: ${runtime.agentId}, room: ${message.roomId}`
-=======
-            logger.info(
-              `Response discarded - newer message being processed for agent: ${runtime.agentId}, room: ${message.roomId}, original responseId: ${responseId}, current responseId: ${currentResponseId}`
->>>>>>> 45237e6d
             );
             return;
           }
