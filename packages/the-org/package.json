{
  "name": "@elizaos/the-org",
  "version": "1.0.0-beta.48",
  "main": "dist/index.js",
  "module": "dist/index.js",
  "types": "dist/index.d.ts",
  "type": "module",
  "publishConfig": {
    "access": "public"
  },
  "scripts": {
    "start": "bun ../cli/dist/index.js start",
    "build": "vite build && tsup",
    "lint": "prettier --write ./src",
    "dev": "bun ../cli/dist/index.js dev",
    "test": "bun ../cli/dist/index.js test",
    "clean": "rm -rf dist .turbo node_modules .turbo-tsconfig.json tsconfig.tsbuildinfo",
    "format": "prettier --write ./src",
    "format:check": "prettier --check ./src",
    "test:communityManager": "vitest tests/communityManager.test.ts",
    "test:devRel": "vitest tests/devRel.test.ts",
    "test:investmentManager": "vitest tests/investmentManager.test.ts",
    "test:liaison": "vitest tests/liaison.test.ts",
    "test:projectManager": "vitest tests/projectManager.test.ts",
    "test:socialMediaManager": "vitest tests/socialMediaManager.test.ts",
    "test:the-org": "vitest tests/communityManager.test.ts tests/devRel.test.ts tests/investmentManager.test.ts tests/liaison.test.ts tests/projectManager.test.ts tests/socialMediaManager.test.ts"
  },
  "nodemonConfig": {
    "watch": [
      "src",
      "../core/dist"
    ],
    "ext": "ts,json",
    "exec": "node --enable-source-maps --loader ts-node/esm src/index.ts"
  },
  "dependencies": {
<<<<<<< HEAD
    "@elizaos/cli": "workspace:*",
    "@elizaos/core": "workspace:*",
    "@elizaos/plugin-anthropic": "1.0.0-beta.41",
    "@elizaos/plugin-bootstrap": "workspace:*",
    "@elizaos/plugin-discord": "workspace:*",
    "@elizaos/plugin-local-ai": "workspace:*",
    "@elizaos/plugin-openai": "workspace:*",
    "@elizaos/plugin-pdf": "workspace:*",
    "@elizaos/plugin-sql": "workspace:*",
    "@elizaos/plugin-tee": "workspace:*",
    "@elizaos/plugin-telegram": "workspace:*",
    "@elizaos/plugin-twitter": "workspace:*",
    "@elizaos/plugin-video-understanding": "workspace:*",
=======
    "@elizaos/cli": "^1.0.0-beta.48",
    "@elizaos/core": "^1.0.0-beta.48",
    "@elizaos/plugin-anthropic": "^1.0.0-beta.41",
    "@elizaos/plugin-bootstrap": "^1.0.0-beta.48",
    "@elizaos/plugin-discord": "^1.0.0-beta.48",
    "@elizaos/plugin-local-ai": "^1.0.0-beta.48",
    "@elizaos/plugin-openai": "^1.0.0-beta.48",
    "@elizaos/plugin-pdf": "^1.0.0-beta.40",
    "@elizaos/plugin-sql": "^1.0.0-beta.48",
    "@elizaos/plugin-tee": "^1.0.0-beta.48",
    "@elizaos/plugin-telegram": "^1.0.0-beta.48",
    "@elizaos/plugin-twitter": "^1.0.0-beta.48",
    "@elizaos/plugin-video-understanding": "1.0.0-beta.40",
>>>>>>> 36c6b927
    "@radix-ui/react-slot": "^1.1.1",
    "@radix-ui/react-tabs": "^1.1.2",
    "@solana/web3.js": "^1.87.6",
    "@tanstack/react-query": "^5.64.2",
    "@types/body-parser": "1.19.5",
    "@types/cors": "2.8.17",
    "@types/express": "5.0.0",
    "class-variance-authority": "^0.7.1",
    "clsx": "^2.1.1",
    "cors": "2.8.5",
    "express": "4.21.1",
    "lucide-react": "^0.473.0",
    "minipass": "7.1.2",
    "moment": "^2.30.1",
    "multer": "1.4.5-lts.1",
    "react": "^18.3.1",
    "react-bubble-ui": "^1.1.2",
    "react-dom": "^18.3.1",
    "readline": "1.3.0",
    "tailwind-merge": "^2.6.0",
    "tailwindcss-animate": "^1.0.7",
    "ts-node": "^10.9.2",
    "typescript": "5.8.2",
    "ws": "8.18.0",
    "zod": "3.24.2"
  },
  "devDependencies": {
    "@eslint/js": "^9.17.0",
    "@types/multer": "^1.4.12",
    "@types/node": "^22.10.7",
    "@types/react": "^18.3.18",
    "@types/react-dom": "^18.3.5",
    "@vitejs/plugin-react-swc": "^3.5.0",
    "autoprefixer": "^10.4.20",
    "eslint": "^9.17.0",
    "eslint-plugin-react-hooks": "^5.0.0",
    "eslint-plugin-react-refresh": "^0.4.16",
    "globals": "^15.14.0",
    "postcss": "^8.5.1",
    "prettier": "3.5.3",
    "tailwindcss": "^3.4.17",
    "ts-node": "10.9.2",
    "tsup": "8.4.0",
    "typescript": "~5.6.2",
    "typescript-eslint": "^8.18.2",
    "vite": "^6.0.5"
  },
  "gitHead": "646c632924826e2b75c2304a75ee56959fe4a460"
}<|MERGE_RESOLUTION|>--- conflicted
+++ resolved
@@ -34,21 +34,6 @@
     "exec": "node --enable-source-maps --loader ts-node/esm src/index.ts"
   },
   "dependencies": {
-<<<<<<< HEAD
-    "@elizaos/cli": "workspace:*",
-    "@elizaos/core": "workspace:*",
-    "@elizaos/plugin-anthropic": "1.0.0-beta.41",
-    "@elizaos/plugin-bootstrap": "workspace:*",
-    "@elizaos/plugin-discord": "workspace:*",
-    "@elizaos/plugin-local-ai": "workspace:*",
-    "@elizaos/plugin-openai": "workspace:*",
-    "@elizaos/plugin-pdf": "workspace:*",
-    "@elizaos/plugin-sql": "workspace:*",
-    "@elizaos/plugin-tee": "workspace:*",
-    "@elizaos/plugin-telegram": "workspace:*",
-    "@elizaos/plugin-twitter": "workspace:*",
-    "@elizaos/plugin-video-understanding": "workspace:*",
-=======
     "@elizaos/cli": "^1.0.0-beta.48",
     "@elizaos/core": "^1.0.0-beta.48",
     "@elizaos/plugin-anthropic": "^1.0.0-beta.41",
@@ -62,7 +47,6 @@
     "@elizaos/plugin-telegram": "^1.0.0-beta.48",
     "@elizaos/plugin-twitter": "^1.0.0-beta.48",
     "@elizaos/plugin-video-understanding": "1.0.0-beta.40",
->>>>>>> 36c6b927
     "@radix-ui/react-slot": "^1.1.1",
     "@radix-ui/react-tabs": "^1.1.2",
     "@solana/web3.js": "^1.87.6",
