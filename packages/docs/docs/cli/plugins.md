---
sidebar_position: 4
title: Plugin Management
description: Manage ElizaOS plugins within a project - list, add, remove
keywords: [plugins, extensions, packages, npm, registry, installation, configuration]
image: /img/cli.jpg
---

# Plugin Command

Manage ElizaOS plugins.

## Usage

```bash
elizaos plugins [options] [command]
```

## Subcommands

| Subcommand          | Aliases   | Description                                             | Arguments                                                                 | Options                                                                                         |
| ------------------- | --------- | ------------------------------------------------------- | ------------------------------------------------------------------------- | ----------------------------------------------------------------------------------------------- |
| `list`              | `l`       | List available plugins to install into the project      |                                                                           | `--all` (detailed version info), `--v0` (v0.x compatible only)                                  |
| `add`               | `install` | Add a plugin to the project                             | `<plugin>` (plugins name e.g., "abc", "plugin-abc", "elizaos/plugin-abc") | `-n, --no-env-prompt`, `-b, --branch <branchName>` (default: v2-develop), `-T, --tag <tagname>` |
| `update`            | `refresh` | Fetch the latest plugin registry and update local cache |                                                                           |                                                                                                 |
| `installed-plugins` |           | List plugins found in the project dependencies          |                                                                           |                                                                                                 |
| `remove`            | `delete`  | Remove a plugins from the project                       | `<plugin>` (plugins name e.g., "abc", "plugin-abc", "elizaos/plugin-abc") |                                                                                                 |

## Examples

### Listing Available Plugins

```bash
# List all available plugins
elizaos plugins list

# Using alias
elizaos plugins l

# List all plugins with detailed version information
elizaos plugins list --all

# List only v0.x compatible plugins
elizaos plugins list --v0
```

### Adding Plugins

```bash
# Add a plugin by short name (looks up '@elizaos/plugin-openai')
elizaos plugins add openai

# Add a plugin by full package name
elizaos plugins add @elizaos/plugin-anthropic

# Add plugin and skip environment variable prompts
elizaos plugins add google-ai --no-env-prompt

# Add plugin from specific branch (for monorepo development)
elizaos plugins add custom-plugin --branch feature/new-api

<<<<<<< HEAD
# Add a specific version/tag of a plugin from npm
elizaos plugins add elevenlabs --tag latest
=======
# Add specific version/tag from npm
elizaos plugins add elevenlabs --tag beta
>>>>>>> c0af022d

# Install plugin directly from GitHub (HTTPS URL)
elizaos plugins add https://github.com/owner/my-plugin

# Install from GitHub with branch reference
elizaos plugins add https://github.com/owner/my-plugin/tree/feature-branch

# Install using GitHub shorthand syntax
elizaos plugins add github:owner/my-plugin

# Install specific branch using GitHub shorthand
elizaos plugins add github:owner/my-plugin#feature-branch

# Using alias
elizaos plugins install openai
```

### Updating Plugin Registry

```bash
# Fetch latest plugin registry and update local cache
elizaos plugins update

# Using alias
elizaos plugins refresh
```

**When to run this:**

- You see "Plugin cache is empty or not found" messages
- Want to get the latest available plugins
- Plugin installation fails due to outdated registry cache

### Listing Installed Plugins

```bash
# Show plugins currently in your project's package.json
elizaos plugins installed-plugins
```

### Removing Plugins

```bash
# Remove plugin by short name
elizaos plugins remove openai

# Remove plugin by full package name
elizaos plugins remove @elizaos/plugin-anthropic

# Using alias
elizaos plugins delete openai
```

## Plugin Installation Formats

The `add` command supports multiple plugin formats:

### Package Names

```bash
# Short name (auto-resolves to @elizaos/plugin-*)
elizaos plugins add openai

# Full package name
elizaos plugins add @elizaos/plugin-openai

# Scoped packages
elizaos plugins add @company/plugin-custom
```

### GitHub Integration

```bash
# HTTPS URL
elizaos plugins add https://github.com/user/my-plugin

# GitHub shorthand
elizaos plugins add github:user/my-plugin

# With branch/tag
elizaos plugins add github:user/my-plugin#feature-branch
```

### Version Control

```bash
# Specific npm tag
elizaos plugins add plugin-name --tag beta

# Development branch (for monorepo)
elizaos plugins add plugin-name --branch v2-develop
```

## Plugin Development Workflow

### 1. Create a Plugin

```bash
elizaos create -t plugin my-awesome-plugin
cd plugin-my-awesome-plugin
```

### 2. Install in Your Project

```bash
# During development, install from local directory
elizaos plugins add ./path/to/plugin-my-awesome-plugin

# Or install from your development branch
elizaos plugins add my-awesome-plugin --branch feature/new-feature
```

### 3. Test Your Plugin

```bash
# Start development mode
elizaos dev

# Run tests
elizaos test
```

### 4. Publish Your Plugin

```bash
# Test publishing process
elizaos publish --test

# Publish to registry
elizaos publish
```

## Troubleshooting

### Plugin Installation Failures

```bash
# If plugin cache is empty or corrupted
elizaos plugins update

# Clear cache and retry
rm -rf ~/.eliza/cache
elizaos plugins update
elizaos plugins add plugin-name
```

### Network Issues

```bash
# For GitHub authentication problems
git config --global credential.helper store

# For npm registry issues
bun config set registry https://registry.npmjs.org/
elizaos plugins add plugin-name
```

### Plugin Not Found

```bash
# Check exact plugin name in registry
elizaos plugins list

# Try different naming formats
elizaos plugins add openai                    # Short name
elizaos plugins add @elizaos/plugin-openai   # Full package name
elizaos plugins add plugin-openai            # With plugin prefix
```

### Dependency Conflicts

```bash
# If dependency installation fails
cd your-project
bun install

# Check for conflicting dependencies
bun pm ls

# Force reinstall
rm -rf node_modules
bun install
```

### Environment Variable Issues

```bash
# If plugin prompts for missing environment variables
elizaos env set OPENAI_API_KEY your-key

# Skip environment prompts during installation
elizaos plugins add plugin-name --no-env-prompt
```

### Branch/Tag Issues

```bash
# If branch doesn't exist
git ls-remote --heads https://github.com/user/repo

# If tag doesn't exist
git ls-remote --tags https://github.com/user/repo

# Use correct branch/tag name
elizaos plugins add plugin-name --branch main
elizaos plugins add plugin-name --tag v1.0.0
```

## Related Commands

- [`create`](./create.md): Create a new project or plugin
- [`env`](./env.md): Manage environment variables needed by plugins
- [`publish`](./publish.md): Publish your plugin to the registry<|MERGE_RESOLUTION|>--- conflicted
+++ resolved
@@ -59,13 +59,8 @@
 # Add plugin from specific branch (for monorepo development)
 elizaos plugins add custom-plugin --branch feature/new-api
 
-<<<<<<< HEAD
 # Add a specific version/tag of a plugin from npm
 elizaos plugins add elevenlabs --tag latest
-=======
-# Add specific version/tag from npm
-elizaos plugins add elevenlabs --tag beta
->>>>>>> c0af022d
 
 # Install plugin directly from GitHub (HTTPS URL)
 elizaos plugins add https://github.com/owner/my-plugin
