<<<<<<< HEAD

import type { Action } from "@elizaos/core";
=======
import { Action } from "@elizaos/core";
>>>>>>> f37c889c
import { validatePrompt, validateApiKey, callOpenAiApi } from "./action";

export const moderateContentAction: Action = {
    name: "moderateContent",
    description: "Moderate content using OpenAI",
    async handler(runtime, message, state) {
        const input = message.content.text?.trim() || "";
        validatePrompt(input);

        const apiKey = validateApiKey();
        const requestData = { input };

        const response = await callOpenAiApi(
            "https://api.openai.com/v1/moderations",
            requestData,
            apiKey,
        );
        return response.results;
    },
    validate: async (runtime, message) => {
        return !!runtime.getSetting("OPENAI_API_KEY");
    },
    examples: [],
};<|MERGE_RESOLUTION|>--- conflicted
+++ resolved
@@ -1,9 +1,4 @@
-<<<<<<< HEAD
-
 import type { Action } from "@elizaos/core";
-=======
-import { Action } from "@elizaos/core";
->>>>>>> f37c889c
 import { validatePrompt, validateApiKey, callOpenAiApi } from "./action";
 
 export const moderateContentAction: Action = {
