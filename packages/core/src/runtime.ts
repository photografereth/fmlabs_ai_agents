import { SpanStatusCode, context, trace, type Context, type Span } from '@opentelemetry/api';
import { v4 as uuidv4 } from 'uuid';
import { createUniqueUuid } from './entities';
import { decryptSecret, getSalt, safeReplacer } from './index';
import { InstrumentationService } from './instrumentation/service';
import logger from './logger';
import {
  ChannelType,
  ModelType,
  type Content,
  type KnowledgeItem,
  type MemoryMetadata,
} from './types';

import { PGlite } from '@electric-sql/pglite';
import { Pool } from 'pg';
import { BM25 } from './search';
import type {
  Action,
  Agent,
  Character,
  Component,
  Entity,
  Evaluator,
  HandlerCallback,
  IAgentRuntime,
  IDatabaseAdapter,
  Log,
  Memory,
  ModelHandler,
  ModelParamsMap,
  ModelResultMap,
  ModelTypeName,
  Participant,
  Plugin,
  Provider,
  Relationship,
  Room,
  Route,
  RuntimeSettings,
  SendHandlerFunction,
  Service,
  ServiceInstance,
  ServiceTypeRegistry,
  ServiceTypeName,
  State,
  TargetInfo,
  Task,
  TaskWorker,
  UUID,
  World,
} from './types';
import { EventType, type MessagePayload } from './types';
import { stringToUuid } from './utils';

// Minimal interface for RagService to ensure type safety for delegation
// This avoids a direct import cycle if RagService imports from core.
interface RagServiceDelegator extends Service {
  getKnowledge(
    message: Memory,
    scope?: { roomId?: UUID; worldId?: UUID; entityId?: UUID }
  ): Promise<KnowledgeItem[]>;
  // Assuming _internalAddKnowledge is the method in RagService that takes these params
  _internalAddKnowledge(item: KnowledgeItem, options?: any, scope?: any): Promise<void>;
}

const environmentSettings: RuntimeSettings = {};

export class Semaphore {
  private permits: number;
  private waiting: Array<() => void> = [];
  constructor(count: number) {
    this.permits = count;
  }
  async acquire(): Promise<void> {
    if (this.permits > 0) {
      this.permits -= 1;
      return Promise.resolve();
    }
    return new Promise<void>((resolve) => {
      this.waiting.push(resolve);
    });
  }
  release(): void {
    this.permits += 1;
    const nextResolve = this.waiting.shift();
    if (nextResolve && this.permits > 0) {
      this.permits -= 1;
      nextResolve();
    }
  }
}

export class AgentRuntime implements IAgentRuntime {
  readonly #conversationLength = 32 as number;
  readonly agentId: UUID;
  readonly character: Character;
  public adapter!: IDatabaseAdapter;
  readonly actions: Action[] = [];
  readonly evaluators: Evaluator[] = [];
  readonly providers: Provider[] = [];
  readonly plugins: Plugin[] = [];
  private isInitialized = false;
  events: Map<string, ((params: any) => Promise<void>)[]> = new Map();
  stateCache = new Map<
    UUID,
    {
      values: { [key: string]: any };
      data: { [key: string]: any };
      text: string;
    }
  >();
  readonly fetch = fetch;
  services = new Map<ServiceTypeName, Service>();
  private serviceTypes = new Map<ServiceTypeName, typeof Service>();
  models = new Map<string, ModelHandler[]>();
  routes: Route[] = [];
  private taskWorkers = new Map<string, TaskWorker>();
  private sendHandlers = new Map<string, SendHandlerFunction>();
  private eventHandlers: Map<string, ((data: any) => void)[]> = new Map();

  public logger;
  private settings: RuntimeSettings;
  private servicesInitQueue = new Set<typeof Service>();
  instrumentationService: InstrumentationService;
  tracer: any;

  constructor(opts: {
    conversationLength?: number;
    agentId?: UUID;
    character?: Character;
    plugins?: Plugin[];
    fetch?: typeof fetch;
    adapter?: IDatabaseAdapter;
    settings?: RuntimeSettings;
    events?: { [key: string]: ((params: any) => void)[] };
  }) {
    this.agentId =
      opts.character?.id ??
      opts?.agentId ??
      stringToUuid(opts.character?.name ?? uuidv4() + opts.character?.username);
    this.character = opts.character;
    const logLevel = process.env.LOG_LEVEL || 'info';

    // Create the logger with appropriate level - only show debug logs when explicitly configured
    this.logger = logger.child({
      agentName: this.character?.name,
      agentId: this.agentId,
      level: logLevel === 'debug' ? 'debug' : 'error',
    });

    this.logger.debug(`[AgentRuntime] Process working directory: ${process.cwd()}`);

    this.#conversationLength = opts.conversationLength ?? this.#conversationLength;
    if (opts.adapter) {
      this.registerDatabaseAdapter(opts.adapter);
    }
    this.fetch = (opts.fetch as typeof fetch) ?? this.fetch;
    this.settings = opts.settings ?? environmentSettings;
    const plugins = opts?.plugins ?? [];
    this.plugins = plugins;
    if (process.env.INSTRUMENTATION_ENABLED === 'true') {
      try {
        this.instrumentationService = new InstrumentationService({
          serviceName: `agent-${this.character?.name || 'unknown'}-${this.agentId}`,
          enabled: true,
        });
        this.tracer = this.instrumentationService.getTracer('agent-runtime');

        this.logger.debug(`Instrumentation service initialized for agent ${this.agentId}`);
      } catch (error) {
        // If instrumentation fails, provide a fallback implementation
        this.logger.warn(`Failed to initialize instrumentation: ${error.message}`);
        // Create a no-op implementation
        this.instrumentationService = {
          getTracer: () => null,
          start: async () => {},
          stop: async () => {},
          isStarted: () => false,
          isEnabled: () => false,
          name: 'INSTRUMENTATION',
          capabilityDescription: 'Disabled instrumentation service (fallback)',
          instrumentationConfig: { enabled: false },
          getMeter: () => null,
          flush: async () => {},
        } as any;
        this.tracer = null;
      }
    }

    this.logger.debug(`Success: Agent ID: ${this.agentId}`);
  }

  async startSpan<T>(
    name: string,
    fn: (span: Span) => Promise<T>,
    parentContext?: Context
  ): Promise<T> {
    if (!this.instrumentationService?.isEnabled?.() || !this.tracer) {
      const mockSpan = {
        setStatus: () => {},
        setAttribute: () => {},
        setAttributes: () => {},
        recordException: () => {},
        addEvent: () => {},
        end: () => {},
        isRecording: () => false,
        spanContext: () => ({ traceId: '', spanId: '', traceFlags: 0 }),
        updateName: () => {},
        addLink: () => {},
        addLinks: () => {},
      } as unknown as Span;
      return fn(mockSpan);
    }
    return this.tracer.startActiveSpan(name, parentContext, undefined, async (span: Span) => {
      try {
        span.setAttributes({
          'agent.id': this.agentId,
          'agent.name': this.character?.name || 'unknown',
        });
        const result = await fn(span);
        span.setStatus({ code: SpanStatusCode.OK });
        span.end();
        return result;
      } catch (error: any) {
        span.recordException(error as Error);
        span.setStatus({
          code: SpanStatusCode.ERROR,
          message: (error as Error).message,
        });
        span.end();
        throw error;
      }
    });
  }

  endSpan(ctx: Context | undefined, name: string): void {}

  startActiveSpan(name: string, options: any = {}): Span {
    if (!this.instrumentationService?.isEnabled?.() || !this.tracer) {
      return {
        setStatus: () => {},
        setAttribute: () => {},
        setAttributes: () => {},
        recordException: () => {},
        addEvent: () => {},
        end: () => {},
        isRecording: () => false,
        spanContext: () => ({ traceId: '', spanId: '', traceFlags: 0 }),
        updateName: () => {},
        addLink: () => {},
        addLinks: () => {},
      } as unknown as Span;
    }
    return this.tracer.startSpan(name, options);
  }

  async registerPlugin(plugin: Plugin): Promise<void> {
    return this.startSpan('AgentRuntime.registerPlugin', async (span) => {
      span.setAttributes({
        'plugin.name': plugin?.name || 'unknown',
        'agent.id': this.agentId,
      });
      if (!plugin) {
        span.setStatus({ code: SpanStatusCode.ERROR, message: 'Plugin is undefined' });
        this.logger.error('*** registerPlugin plugin is undefined');
        throw new Error('*** registerPlugin plugin is undefined');
      }
      if (!this.plugins.some((p) => p.name === plugin.name)) {
        (this.plugins as Plugin[]).push(plugin);
        span.addEvent('plugin_added_to_array');
        this.logger.debug(`Success: Plugin ${plugin.name} registered successfully`);
      }
      if (plugin.init) {
        try {
          span.addEvent('initializing_plugin');
          await plugin.init(plugin.config || {}, this);
          span.addEvent('plugin_initialized');
          this.logger.debug(`Success: Plugin ${plugin.name} initialized successfully`);
        } catch (error) {
          // Check if the error is related to missing API keys
          const errorMessage = error instanceof Error ? error.message : String(error);
          span.setAttributes({
            'error.message': errorMessage,
            'error.type': error instanceof Error ? error.constructor.name : 'Unknown',
          });
          if (
            errorMessage.includes('API key') ||
            errorMessage.includes('environment variables') ||
            errorMessage.includes('Invalid plugin configuration')
          ) {
            console.warn(`Plugin ${plugin.name} requires configuration. ${errorMessage}`);
            console.warn(
              'Please check your environment variables and ensure all required API keys are set.'
            );
            console.warn('You can set these in your .env file.');
            span.addEvent('plugin_configuration_warning');
          } else {
            span.setStatus({ code: SpanStatusCode.ERROR, message: errorMessage });
            throw error;
          }
        }
      }
      if (plugin.adapter) {
        span.addEvent('registering_adapter');
        this.logger.debug(`Registering database adapter for plugin ${plugin.name}`);
        this.registerDatabaseAdapter(plugin.adapter);
      }
      if (plugin.actions) {
        span.addEvent('registering_actions');
        for (const action of plugin.actions) {
          this.registerAction(action);
        }
      }
      if (plugin.evaluators) {
        span.addEvent('registering_evaluators');
        for (const evaluator of plugin.evaluators) {
          this.registerEvaluator(evaluator);
        }
      }
      if (plugin.providers) {
        span.addEvent('registering_providers');
        for (const provider of plugin.providers) {
          this.registerContextProvider(provider);
        }
      }
      if (plugin.models) {
        span.addEvent('registering_models');
        for (const [modelType, handler] of Object.entries(plugin.models)) {
          this.registerModel(
            modelType as ModelTypeName,
            handler as (params: any) => Promise<any>,
            plugin.name,
            plugin?.priority
          );
        }
      }
      if (plugin.routes) {
        span.addEvent('registering_routes');
        for (const route of plugin.routes) {
          this.routes.push(route);
        }
      }
      if (plugin.events) {
        span.addEvent('registering_events');
        for (const [eventName, eventHandlers] of Object.entries(plugin.events)) {
          for (const eventHandler of eventHandlers) {
            this.registerEvent(eventName, eventHandler);
          }
        }
      }
      if (plugin.services) {
        span.addEvent('registering_services');
        for (const service of plugin.services) {
          if (this.isInitialized) {
            await this.registerService(service);
          } else {
            this.servicesInitQueue.add(service);
          }
        }
      }
      span.addEvent('plugin_registration_complete');
    });
  }

  getAllServices(): Map<ServiceTypeName, Service> {
    return this.services;
  }

  async stop() {
    return this.startSpan('AgentRuntime.stop', async (span) => {
      span.setAttributes({
        'agent.id': this.agentId,
        'agent.name': this.character?.name || 'unknown',
      });

      this.logger.debug(`runtime::stop - character ${this.character.name}`);
      span.addEvent('stopping_services');
      for (const [serviceName, service] of this.services) {
        this.logger.debug(`runtime::stop - requesting service stop for ${serviceName}`);
        span.addEvent(`stopping_service_${serviceName}`);
        await service.stop();
      }
      span.addEvent('all_services_stopped');
    });
  }

  async initialize(): Promise<void> {
    return this.startSpan('AgentRuntime.initialize', async (span) => {
      span.setAttributes({
        'agent.id': this.agentId,
        'agent.name': this.character?.name || 'unknown',
        'plugins.count': this.plugins.length,
      });
      if (this.isInitialized) {
        span.addEvent('agent_already_initialized');
        this.logger.warn('Agent already initialized');
        return;
      }
      span.addEvent('initialization_started');
      const registeredPluginNames = new Set<string>();
      const pluginRegistrationPromises = [];
      const initialPlugins = [...this.plugins];
      for (const plugin of initialPlugins) {
        if (plugin && !registeredPluginNames.has(plugin.name)) {
          registeredPluginNames.add(plugin.name);
          pluginRegistrationPromises.push(this.registerPlugin(plugin));
        }
      }
      await Promise.all(pluginRegistrationPromises);
      span.addEvent('plugins_setup');
      span.setAttributes({
        registered_plugins: Array.from(registeredPluginNames).join(','),
      });
      if (!this.adapter) {
        this.logger.error(
          'Database adapter not initialized. Make sure @elizaos/plugin-sql is included in your plugins.'
        );
        throw new Error(
          'Database adapter not initialized. The SQL plugin (@elizaos/plugin-sql) is required for agent initialization. Please ensure it is included in your character configuration.'
        );
      }
      try {
        await this.adapter.init();
        span.addEvent('adapter_initialized');
        const existingAgent = await this.adapter.ensureAgentExists(
          this.character as Partial<Agent>
        );
        span.addEvent('agent_exists_verified');
        if (!existingAgent) {
          const errorMsg = `Agent ${this.character.name} does not exist in database after ensureAgentExists call`;
          span.setStatus({ code: SpanStatusCode.ERROR, message: errorMsg });
          throw new Error(errorMsg);
        }
<<<<<<< HEAD

        // No need to transform agent's own ID
        let agentEntity = await this.getEntityById(this.agentId);

=======
        let agentEntity = await this.adapter.getEntityById(this.agentId);
>>>>>>> f049d690
        if (!agentEntity) {
          span.addEvent('creating_agent_entity');
          const created = await this.adapter.createEntity({
            id: this.agentId,
            names: [this.character.name],
            metadata: {},
            agentId: existingAgent.id,
          });
          if (!created) {
            const errorMsg = `Failed to create entity for agent ${this.agentId}`;
            span.setStatus({ code: SpanStatusCode.ERROR, message: errorMsg });
            throw new Error(errorMsg);
          }
<<<<<<< HEAD

          agentEntity = await this.getEntityById(this.agentId);
=======
          agentEntity = await this.adapter.getEntityById(this.agentId);
>>>>>>> f049d690
          if (!agentEntity) throw new Error(`Agent entity not found for ${this.agentId}`);

          this.logger.debug(
            `Success: Agent entity created successfully for ${this.character.name}`
          );
          span.addEvent('agent_entity_created');
        } else {
          span.addEvent('agent_entity_exists');
        }
      } catch (error: any) {
        const errorMsg = error instanceof Error ? error.message : String(error);
        span.recordException(error as Error);
        span.setStatus({ code: SpanStatusCode.ERROR, message: errorMsg });
        this.logger.error(`Failed to create agent entity: ${errorMsg}`);
        throw error;
      }
      try {
        span.addEvent('creating_group_and_plugins_already_registering');
        span.addEvent('room_created_and_plugins_registered');
      } catch (error: any) {
        const errorMsg = error instanceof Error ? error.message : String(error);
        span.recordException(error as Error);
        span.setStatus({ code: SpanStatusCode.ERROR, message: errorMsg });
        this.logger.error(`Failed to initialize: ${errorMsg}`);
        throw error;
      }
      try {
        const room = await this.getRoom(this.agentId);
        if (!room) {
<<<<<<< HEAD
          const room = await this.createRoom({
=======
          await this.adapter.createRoom({
>>>>>>> f049d690
            id: this.agentId,
            name: this.character.name,
            source: 'elizaos',
            type: ChannelType.SELF,
            channelId: this.agentId,
            serverId: this.agentId,
            worldId: this.agentId,
          });
        }
        span.addEvent('adding_agent_as_participant');
        const participants = await this.adapter.getParticipantsForRoom(this.agentId);
        if (!participants.includes(this.agentId)) {
          const added = await this.addParticipant(this.agentId, this.agentId);
          if (!added) {
            const errorMsg = `Failed to add agent ${this.agentId} as participant to its own room`;
            span.setStatus({ code: SpanStatusCode.ERROR, message: errorMsg });
            throw new Error(errorMsg);
          }
          this.logger.debug(`Agent ${this.character.name} linked to its own room successfully`);
          span.addEvent('agent_added_as_participant');
        } else {
          span.addEvent('agent_already_participant');
        }
      } catch (error: any) {
        const errorMsg = error instanceof Error ? error.message : String(error);
        span.recordException(error as Error);
        span.setStatus({ code: SpanStatusCode.ERROR, message: errorMsg });
        this.logger.error(`Failed to add agent as participant: ${errorMsg}`);
        throw error;
      }
      const embeddingModel = this.getModel(ModelType.TEXT_EMBEDDING);
      if (!embeddingModel) {
        span.addEvent('embedding_model_missing');
        this.logger.warn(
          `[AgentRuntime][${this.character.name}] No TEXT_EMBEDDING model registered. Skipping embedding dimension setup.`
        );
      } else {
        span.addEvent('setting_up_embedding_dimension');
        await this.ensureEmbeddingDimension();
        span.addEvent('embedding_dimension_setup_complete');
      }
      span.addEvent('starting_deferred_services');
      span.setAttributes({
        'deferred_services.count': this.servicesInitQueue.size,
      });
      for (const service of this.servicesInitQueue) {
        await this.registerService(service);
      }
      this.isInitialized = true;
      span.addEvent('initialization_completed');
    });
  }

  async getConnection(): Promise<PGlite | Pool> {
    if (!this.adapter) {
      throw new Error('Database adapter not registered');
    }
    return this.adapter.getConnection();
  }

<<<<<<< HEAD
  private async handleProcessingError(error: any, context: string) {
    this.logger.error(`Error ${context}:`, error?.message || error || 'Unknown error');
    throw error;
  }

  private async checkExistingKnowledge(knowledgeId: UUID): Promise<boolean> {
    const existingDocument = await this.getMemoryById(knowledgeId);
    return !!existingDocument;
  }

  async getKnowledge(
    message: Memory,
    scope?: { roomId?: UUID; worldId?: UUID; entityId?: UUID }
  ): Promise<KnowledgeItem[]> {
    //console.log('*** getKnowledge', message);
    return this.startSpan('AgentRuntime.getKnowledge', async (span) => {
      // Add validation for message
      if (!message?.content?.text) {
        span.addEvent('invalid_message');
        span.setStatus({
          code: SpanStatusCode.ERROR,
          message: 'Invalid message for knowledge query',
        });
        this.logger.warn('Invalid message for knowledge query:', {
          message,
          content: message?.content,
          text: message?.content?.text,
        });
        return [];
      }

      // Validate processed text
      if (!message?.content?.text || message?.content?.text.trim().length === 0) {
        span.addEvent('empty_text');
        span.setStatus({
          code: SpanStatusCode.ERROR,
          message: 'Empty text for knowledge query',
        });
        this.logger.warn('Empty text for knowledge query');
        return [];
      }

      span.setAttributes({
        'message.id': message.id,
        'query.length': message.content.text.length,
        'agent.id': this.agentId,
      });

      span.addEvent('generating_embedding');
      const embedding = await this.useModel(ModelType.TEXT_EMBEDDING, {
        text: message?.content?.text,
      });

      span.addEvent('searching_memories');
      span.setAttributes({
        'embedding.length': embedding.length,
      });

      console.log('*** searching memories');

      // Determine the filter scope
      // Build filter scope with only defined values
      const filterScope: { roomId?: UUID; worldId?: UUID; entityId?: UUID } = {};
      if (scope?.roomId) filterScope.roomId = scope.roomId;
      if (scope?.worldId) filterScope.worldId = scope.worldId;
      if (scope?.entityId) filterScope.entityId = scope.entityId;

      span.addEvent('determined_filter_scope', {
        ...(filterScope.roomId && { 'filter.roomId': filterScope.roomId }),
        ...(filterScope.worldId && { 'filter.worldId': filterScope.worldId }),
        ...(filterScope.entityId && { 'filter.entityId': filterScope.entityId }),
      });

      const fragments = await this.searchMemories({
        tableName: 'knowledge',
        embedding,
        query: message?.content?.text,
        ...filterScope,
        count: 20,
        match_threshold: 0.1,
      });

      console.log('*** fragments', fragments);

      span.addEvent('knowledge_retrieved');
      span.setAttributes({
        'fragments.count': fragments.length,
      });

      // Return the fragments directly as this is used from prompts.
      // Example usage in prompts: # provider KNOWLEDGE
      return fragments.map((fragment) => ({
        id: fragment.id,
        content: fragment.content,
        similarity: fragment.similarity,
        metadata: fragment.metadata,
        worldId: fragment.worldId, // Include worldId if available on fragment
      }));
    });
  }

  async addKnowledge(
    item: KnowledgeItem,
    options = {
      targetTokens: 1500,
      overlap: 200,
      modelContextSize: 4096,
    },
    scope = {
      roomId: this.agentId,
      entityId: this.agentId,
      worldId: this.agentId,
    }
  ) {
    return this.startSpan('AgentRuntime.addKnowledge', async (span) => {
      span.setAttributes({
        'item.id': item.id,
        'agent.id': this.agentId,
        'options.targetTokens': options.targetTokens,
        'options.overlap': options.overlap,
        // Log scope
        'scope.roomId': scope?.roomId,
        'scope.worldId': scope?.worldId,
        'scope.entityId': scope?.entityId,
      });

      // Define default scope if not provided
      const finalScope = {
        roomId: scope?.roomId ?? this.agentId, // Default roomId to agentId
        worldId: scope?.worldId, // Default worldId to undefined/null
        entityId: scope?.entityId ?? this.agentId, // Default entityId to agentId
      };

      // First store the document
      const documentMemory: Memory = {
        id: item.id,
        agentId: this.agentId,
        roomId: finalScope.roomId,
        worldId: finalScope.worldId,
        entityId: finalScope.entityId,
        content: item.content,
        metadata: item.metadata || {
          type: MemoryType.DOCUMENT,
          timestamp: Date.now(),
        },
      };

      span.addEvent('storing_document');
      await this.createMemory(documentMemory, 'documents');
      span.addEvent('document_stored');

      // Create fragments using splitChunks
      span.addEvent('splitting_chunks');
      const fragments = await splitChunks(item.content.text, options.targetTokens, options.overlap);
      span.setAttributes({
        'fragments.count': fragments.length,
      });
      span.addEvent('chunks_split');

      // Track progress
      let fragmentsProcessed = 0;

      // Store each fragment with link to source document
      span.addEvent('storing_fragments');
      for (let i = 0; i < fragments.length; i++) {
        try {
          span.addEvent(`generating_embedding_${i}`);
          const embedding = await this.useModel(ModelType.TEXT_EMBEDDING, fragments[i]);

          const fragmentMemory: Memory = {
            id: createUniqueUuid(this, `${item.id}-fragment-${i}`),
            agentId: this.agentId,
            roomId: finalScope.roomId,
            worldId: finalScope.worldId,
            entityId: finalScope.entityId,
            embedding,
            content: { text: fragments[i] },
            metadata: {
              type: MemoryType.FRAGMENT,
              documentId: item.id, // Link to source document
              position: i, // Keep track of order
              timestamp: Date.now(),
            },
          };

          await this.createMemory(fragmentMemory, 'knowledge');
          fragmentsProcessed++;
        } catch (error) {
          const errorMsg = error instanceof Error ? error.message : String(error);
          span.recordException(error as Error);
          span.setAttributes({
            'error.fragment': i,
            'error.message': errorMsg,
          });
          this.logger.error(`Error processing fragment ${i}: ${errorMsg}`);
        }
      }

      span.setAttributes({
        'fragments.processed': fragmentsProcessed,
        'fragments.success_rate': fragmentsProcessed / fragments.length,
      });
      span.addEvent('knowledge_processing_complete');
    });
  }

  async processCharacterKnowledge(items: string[]) {
    const processingPromises = items.map(async (item) => {
      await this.knowledgeProcessingSemaphore.acquire();
      try {
        const knowledgeId = createUniqueUuid(this, item);
        if (await this.checkExistingKnowledge(knowledgeId)) {
          return;
        }

        this.logger.debug(
          'Processing knowledge for ',
          this.character.name,
          ' - ',
          item.slice(0, 100)
        );

        // Extract metadata from the knowledge item
        let metadata: MemoryMetadata = {
          type: MemoryType.DOCUMENT,
          timestamp: Date.now(),
        };

        const pathMatch = item.match(/^Path: (.+?)(?:\n|\r\n)/);
        if (pathMatch) {
          const filePath = pathMatch[1].trim();
          const extension = filePath.split('.').pop() || '';
          const filename = filePath.split('/').pop() || '';
          const title = filename.replace(`.${extension}`, '');

          metadata = {
            ...metadata,
            path: filePath,
            filename: filename,
            fileExt: extension,
            title: title,
            fileType: `text/${extension || 'plain'}`,
            fileSize: item.length,
            source: 'character',
          };
        }

        // Add knowledge with agent-specific scope
        await this.addKnowledge(
          {
            id: knowledgeId,
            content: {
              text: item,
            },
            metadata,
          },
          undefined, // Default options
          {
            // Scope to the agent itself
            roomId: this.agentId,
            entityId: this.agentId,
            worldId: this.agentId,
          }
        );
      } catch (error) {
        await this.handleProcessingError(error, 'processing character knowledge');
      } finally {
        this.knowledgeProcessingSemaphore.release();
      }
    });

    await Promise.all(processingPromises);
  }

=======
>>>>>>> f049d690
  setSetting(key: string, value: string | boolean | null | any, secret = false) {
    if (secret) {
      if (!this.character.secrets) {
        this.character.secrets = {};
      }
      this.character.secrets[key] = value;
    } else {
      if (!this.character.settings) {
        this.character.settings = {};
      }
      this.character.settings[key] = value;
    }
  }

  getSetting(key: string): string | boolean | null | any {
    const value =
      this.character.secrets?.[key] ||
      this.character.settings?.[key] ||
      this.character.settings?.secrets?.[key] ||
      this.settings[key];
    const decryptedValue = decryptSecret(value, getSalt());
    if (decryptedValue === 'true') return true;
    if (decryptedValue === 'false') return false;
    return decryptedValue || null;
  }

  getConversationLength() {
    return this.#conversationLength;
  }

  registerDatabaseAdapter(adapter: IDatabaseAdapter) {
    if (this.adapter) {
      this.logger.warn(
        'Database adapter already registered. Additional adapters will be ignored. This may lead to unexpected behavior.'
      );
    } else {
      this.adapter = adapter;
      this.logger.debug('Success: Database adapter registered successfully.');
    }
  }

  registerProvider(provider: Provider) {
    this.providers.push(provider);
    this.logger.debug(`Success: Provider ${provider.name} registered successfully.`);
  }

  registerAction(action: Action) {
    this.logger.debug(
      `${this.character.name}(${this.agentId}) - Registering action: ${action.name}`
    );
    if (this.actions.find((a) => a.name === action.name)) {
      this.logger.warn(
        `${this.character.name}(${this.agentId}) - Action ${action.name} already exists. Skipping registration.`
      );
    } else {
      this.actions.push(action);
      this.logger.debug(
        `${this.character.name}(${this.agentId}) - Action ${action.name} registered successfully.`
      );
    }
  }

  registerEvaluator(evaluator: Evaluator) {
    this.evaluators.push(evaluator);
  }

  registerContextProvider(provider: Provider) {
    this.providers.push(provider);
  }

  async processActions(
    message: Memory,
    responses: Memory[],
    state?: State,
    callback?: HandlerCallback
  ): Promise<void> {
    return this.startSpan('AgentRuntime.processActions', async (span) => {
      span.setAttributes({
        'message.id': message.id,
        'responses.count': responses.length,
        'agent.id': this.agentId,
      });
      for (const response of responses) {
        if (!response.content?.actions || response.content.actions.length === 0) {
          span.addEvent('no_actions_in_response');
          this.logger.warn('No action found in the response content.');
          continue;
        }
        const actions = response.content.actions;
        span.setAttributes({
          'actions.count': actions.length,
          'actions.names': JSON.stringify(actions),
        });
        function normalizeAction(actionString: string) {
          return actionString.toLowerCase().replace('_', '');
        }
        this.logger.debug(`Found actions: ${this.actions.map((a) => normalizeAction(a.name))}`);

        for (const responseAction of actions) {
          span.addEvent(`processing_action_${responseAction}`);
          state = await this.composeState(message, ['RECENT_MESSAGES']);

          this.logger.debug(`Success: Calling action: ${responseAction}`);
          const normalizedResponseAction = normalizeAction(responseAction);
          let action = this.actions.find(
            (a: { name: string }) =>
              normalizeAction(a.name).includes(normalizedResponseAction) ||
              normalizedResponseAction.includes(normalizeAction(a.name))
          );
          if (action) {
            span.addEvent(`found_exact_action_${action.name}`);
            this.logger.debug(`Success: Found action: ${action?.name}`);
          } else {
            span.addEvent('looking_for_similar_action');
            this.logger.debug('Attempting to find action in similes.');
            for (const _action of this.actions) {
              const simileAction = _action.similes?.find(
                (simile) =>
                  simile.toLowerCase().replace('_', '').includes(normalizedResponseAction) ||
                  normalizedResponseAction.includes(simile.toLowerCase().replace('_', ''))
              );
              if (simileAction) {
                action = _action;
                span.addEvent(`found_similar_action_${action.name}`);
                this.logger.debug(`Success: Action found in similes: ${action.name}`);
                break;
              }
            }
          }
          if (!action) {
            const errorMsg = `No action found for: ${responseAction}`;
            span.addEvent('action_not_found');
            span.setAttributes({
              'error.action': responseAction,
            });
            this.logger.error(errorMsg);

            const actionMemory: Memory = {
              id: uuidv4() as UUID,
              entityId: message.entityId,
              roomId: message.roomId,
              worldId: message.worldId,
              content: {
                thought: errorMsg,
                source: 'auto',
              },
            };
            await this.createMemory(actionMemory, 'messages');
            continue;
          }
          if (!action.handler) {
            span.addEvent('action_has_no_handler');
            span.setAttributes({
              'error.action': action.name,
            });
            this.logger.error(`Action ${action.name} has no handler.`);
            continue;
          }
          try {
            span.addEvent(`executing_action_${action.name}`);
            this.logger.debug(`Executing handler for action: ${action.name}`);

            // Wrap individual action handler invocation in its own span
            await this.startSpan(`Action.${action.name}`, async (actionSpan) => {
              actionSpan.setAttributes({
                'action.name': action.name,
                'parent_span.id': span.spanContext().spanId,
              });
              actionSpan.addEvent('action.input', {
                'message.id': message.id,
                'state.keys': state ? JSON.stringify(Object.keys(state.values)) : 'none',
                options: JSON.stringify({}),
                'responses.count': responses?.length ?? 0,
                'responses.ids': JSON.stringify(responses?.map((r) => r.id) ?? []),
              });
              try {
                const result = await action.handler(this, message, state, {}, callback, responses);
                actionSpan.addEvent('action.output', {
                  status: 'success',
                  result: JSON.stringify(result, safeReplacer()),
                });
                actionSpan.setStatus({ code: SpanStatusCode.OK });
              } catch (handlerError: any) {
                const handlerErrorMessage =
                  handlerError instanceof Error ? handlerError.message : String(handlerError);
                actionSpan.recordException(handlerError as Error);
                actionSpan.setStatus({ code: SpanStatusCode.ERROR, message: handlerErrorMessage });
                actionSpan.setAttributes({
                  'error.message': handlerErrorMessage,
                });
                actionSpan.addEvent('action.output', {
                  status: 'error',
                  error: handlerErrorMessage,
                });
                const actionMemory: Memory = {
                  id: uuidv4() as UUID,
                  entityId: message.entityId,
                  roomId: message.roomId,
                  worldId: message.worldId,
                  content: {
                    thought: handlerErrorMessage,
                    source: 'auto',
                  },
                };
                await this.createMemory(actionMemory, 'messages');
                throw handlerError;
              }
            });
            span.addEvent(`action_executed_successfully_${action.name}`);
            this.logger.debug(`Success: Action ${action.name} executed successfully.`);

            // log to database
            this.adapter.log({
              entityId: message.entityId,
              roomId: message.roomId,
              type: 'action',
              body: {
                action: action.name,
                message: message.content.text,
                messageId: message.id,
                state,
                responses,
              },
            });
          } catch (error: any) {
            const errorMessage = error instanceof Error ? error.message : String(error);
            span.recordException(error as Error);
            span.setStatus({
              code: SpanStatusCode.ERROR,
              message: errorMessage,
            });
            span.setAttributes({
              'error.action': action.name,
              'error.message': errorMessage,
            });
            this.logger.error(error);

            const actionMemory: Memory = {
              id: uuidv4() as UUID,
              content: {
                thought: errorMessage,
                source: 'auto',
              },
              entityId: message.entityId,
              roomId: message.roomId,
              worldId: message.worldId,
            };
            await this.createMemory(actionMemory, 'messages');
            throw error;
          }
        }
      }
    });
  }

  async evaluate(
    message: Memory,
    state: State,
    didRespond?: boolean,
    callback?: HandlerCallback,
    responses?: Memory[]
  ) {
    return this.startSpan('AgentRuntime.evaluate', async (span) => {
      span.setAttributes({
        'agent.id': this.agentId,
        'character.name': this.character?.name,
        'message.id': message?.id,
        'room.id': message?.roomId,
        'entity.id': message?.entityId,
        did_respond: didRespond,
        responses_count: responses?.length || 0,
      });
      span.addEvent('evaluation_started');
      const evaluatorPromises = this.evaluators.map(async (evaluator: Evaluator) => {
        if (!evaluator.handler) {
          return null;
        }
        if (!didRespond && !evaluator.alwaysRun) {
          return null;
        }
        const result = await evaluator.validate(this, message, state);
        if (result) {
          return evaluator;
        }
        return null;
      });
      const evaluators = (await Promise.all(evaluatorPromises)).filter(Boolean) as Evaluator[];
      span.setAttribute('selected_evaluators_count', evaluators.length);
      span.addEvent('evaluator_selection_complete', {
        'evaluator.names': JSON.stringify(evaluators.map((e) => e.name)),
      });
      if (evaluators.length === 0) {
        span.addEvent('no_evaluators_selected');
        return [];
      }
      state = await this.composeState(message, ['RECENT_MESSAGES', 'EVALUATORS']);
      span.addEvent('evaluator_execution_start');
      await Promise.all(
        evaluators.map(async (evaluator) => {
          if (evaluator.handler) {
            await evaluator.handler(this, message, state, {}, callback, responses);
            this.adapter.log({
              entityId: message.entityId,
              roomId: message.roomId,
              type: 'evaluator',
              body: {
                evaluator: evaluator.name,
                messageId: message.id,
                message: message.content.text,
                state,
              },
            });
          }
        })
      );
      span.addEvent('evaluator_execution_complete');
      span.addEvent('evaluation_complete');
      return evaluators;
    });
  }

  async ensureConnection({
    entityId,
    roomId,
    worldId,
    worldName,
    userName,
    name,
    source,
    type,
    channelId,
    serverId,
    userId,
    metadata,
  }: {
    entityId: UUID;
    roomId: UUID;
    worldId: UUID;
    worldName?: string;
    userName?: string;
    name?: string;
    source?: string;
    type?: ChannelType;
    channelId?: string;
    serverId?: string;
    userId?: UUID;
    metadata?: Record<string, any>;
  }) {
    if (!worldId && serverId) {
      worldId = createUniqueUuid(this.agentId + serverId, serverId);
    }
    const names = [name, userName].filter(Boolean);
    const entityMetadata = {
      [source!]: {
        id: userId,
        name: name,
        userName: userName,
      },
    };
    try {
<<<<<<< HEAD
      // First check if the entity exists
      const entity = await this.getEntityById(entityId);

=======
      const entity = await this.adapter.getEntityById(entityId);
>>>>>>> f049d690
      if (!entity) {
        try {
          const success = await this.createEntity({
            id: entityId,
            names,
            metadata: entityMetadata,
            agentId: this.agentId,
          });
          if (success) {
            this.logger.debug(
              `Created new entity ${entityId} for user ${name || userName || 'unknown'}`
            );
          } else {
            throw new Error(`Failed to create entity ${entityId}`);
          }
        } catch (error: any) {
          if (error.message?.includes('duplicate key') || error.code === '23505') {
            this.logger.debug(
              `Entity ${entityId} exists in database but not for this agent. This is normal in multi-agent setups.`
            );
          } else {
            throw error;
          }
        }
      } else {
        await this.adapter.updateEntity({
          id: entityId,
          names: [...new Set([...(entity.names || []), ...names])].filter(Boolean) as string[],
          metadata: {
            ...entity.metadata,
            [source!]: {
              ...entity.metadata?.[source!],
              name: name,
              userName: userName,
            },
          },
          agentId: this.agentId,
        });
      }
      await this.ensureWorldExists({
        id: worldId,
        name: worldName || serverId ? `World for server ${serverId}` : `World for room ${roomId}`,
        agentId: this.agentId,
        serverId: serverId || 'default',
        metadata,
      });
      await this.ensureRoomExists({
        id: roomId,
        name: name,
        source,
        type,
        channelId,
        serverId,
        worldId,
      });
      try {
        await this.ensureParticipantInRoom(entityId, roomId);
      } catch (error: any) {
        if (error.message?.includes('not found')) {
          const added = await this.addParticipant(entityId, roomId);
          if (!added) {
            throw new Error(`Failed to add participant ${entityId} to room ${roomId}`);
          }
          this.logger.debug(`Added participant ${entityId} to room ${roomId} directly`);
        } else {
          throw error;
        }
      }
      await this.ensureParticipantInRoom(this.agentId, roomId);

      this.logger.debug(`Success: Successfully connected entity ${entityId} in room ${roomId}`);
    } catch (error) {
      this.logger.error(
        `Failed to ensure connection: ${error instanceof Error ? error.message : String(error)}`
      );
      throw error;
    }
  }

  async ensureParticipantInRoom(entityId: UUID, roomId: UUID) {
<<<<<<< HEAD
    // Make sure entity exists in database before adding as participant
    const entity = await this.getEntityById(entityId);

    // If entity is not found but it's not the agent itself, we might still want to proceed
    // This can happen when an entity exists in the database but isn't associated with this agent
=======
    const entity = await this.adapter.getEntityById(entityId);
>>>>>>> f049d690
    if (!entity && entityId !== this.agentId) {
      this.logger.warn(
        `Entity ${entityId} not directly accessible to agent ${this.agentId}. Will attempt to add as participant anyway.`
      );
    } else if (!entity && entityId === this.agentId) {
      throw new Error(`Agent entity ${entityId} not found, cannot add as participant.`);
    } else if (!entity) {
      throw new Error(`User entity ${entityId} not found, cannot add as participant.`);
    }
    const participants = await this.adapter.getParticipantsForRoom(roomId);
    if (!participants.includes(entityId)) {
<<<<<<< HEAD
      // Add participant using the ID
      const added = await this.addParticipant(entityId, roomId);

=======
      const added = await this.adapter.addParticipant(entityId, roomId);
>>>>>>> f049d690
      if (!added) {
        throw new Error(`Failed to add participant ${entityId} to room ${roomId}`);
      }
      if (entityId === this.agentId) {
        this.logger.debug(`Agent ${this.character.name} linked to room ${roomId} successfully.`);
      } else {
        this.logger.debug(`User ${entityId} linked to room ${roomId} successfully.`);
      }
    }
  }

  async removeParticipant(entityId: UUID, roomId: UUID): Promise<boolean> {
    return await this.adapter.removeParticipant(entityId, roomId);
  }

  async getParticipantsForEntity(entityId: UUID): Promise<Participant[]> {
    return await this.adapter.getParticipantsForEntity(entityId);
  }

  async getParticipantsForRoom(roomId: UUID): Promise<UUID[]> {
    return await this.adapter.getParticipantsForRoom(roomId);
  }

  async addParticipant(entityId: UUID, roomId: UUID): Promise<boolean> {
    return await this.adapter.addParticipantsRoom([entityId], roomId);
  }

  async addParticipantsRoom(entityIds: UUID[], roomId: UUID): Promise<boolean> {
    return await this.adapter.addParticipantsRoom(entityIds, roomId);
  }

  async ensureWorldExists({ id, name, serverId, metadata }: World) {
    const world = await this.getWorld(id);
    if (!world) {
      this.logger.debug('Creating world:', {
        id,
        name,
        serverId,
        agentId: this.agentId,
      });
      await this.adapter.createWorld({
        id,
        name,
        agentId: this.agentId,
        serverId: serverId || 'default',
        metadata,
      });
      this.logger.debug(`World ${id} created successfully.`);
    }
  }

  async ensureRoomExists({ id, name, source, type, channelId, serverId, worldId, metadata }: Room) {
    if (!worldId) throw new Error('worldId is required');
    const room = await this.getRoom(id);
    if (!room) {
      await this.createRoom({
        id,
        name,
        agentId: this.agentId,
        source,
        type,
        channelId,
        serverId,
        worldId,
        metadata,
      });
      this.logger.debug(`Room ${id} created successfully.`);
    }
  }

  async composeState(
    message: Memory,
    includeList: string[] | null = null,
    onlyInclude = false,
    skipCache = false
  ): Promise<State> {
    const filterList = onlyInclude ? includeList : null;
    return this.startSpan('AgentRuntime.composeState', async (span) => {
      span.setAttributes({
        'message.id': message.id,
        'agent.id': this.agentId,
        filter_list: filterList ? JSON.stringify(filterList) : 'none',
        include_list: includeList ? JSON.stringify(includeList) : 'none',
      });
      span.addEvent('state_composition_started');
      const emptyObj = {
        values: {},
        data: {},
        text: '',
      } as State;
      const cachedState = skipCache
        ? emptyObj
        : (await this.stateCache.get(message.id)) || emptyObj;
      const existingProviderNames = cachedState.data.providers
        ? Object.keys(cachedState.data.providers)
        : [];
      span.setAttributes({
        cached_state_exists: !!cachedState.data.providers,
        existing_providers_count: existingProviderNames.length,
        existing_providers: JSON.stringify(existingProviderNames),
      });
      const providerNames = new Set<string>();
      if (filterList && filterList.length > 0) {
        filterList.forEach((name) => providerNames.add(name));
      } else {
        this.providers
          .filter((p) => !p.private && !p.dynamic)
          .forEach((p) => providerNames.add(p.name));
      }
      if (!filterList && includeList && includeList.length > 0) {
        includeList.forEach((name) => providerNames.add(name));
      }
      const providersToGet = Array.from(
        new Set(this.providers.filter((p) => providerNames.has(p.name)))
      ).sort((a, b) => (a.position || 0) - (b.position || 0));
      const providerNamesToGet = providersToGet.map((p) => p.name);
      span.setAttributes({
        providers_to_get_count: providersToGet.length,
        providers_to_get: JSON.stringify(providerNamesToGet),
      });
      span.addEvent('starting_provider_fetch');
      const providerData = await Promise.all(
        providersToGet.map(async (provider) => {
          return this.startSpan(`provider.${provider.name}`, async (providerSpan) => {
            const start = Date.now();
            try {
              const result = await provider.get(this, message, cachedState);
              const duration = Date.now() - start;
              providerSpan.setAttributes({
                'provider.name': provider.name,
                'provider.duration_ms': duration,
                'result.has_text': !!result.text,
                'result.values_keys': result.values
                  ? JSON.stringify(Object.keys(result.values))
                  : '[]',
              });
              providerSpan.addEvent('provider_fetch_complete');

              this.logger.debug(`${provider.name} Provider took ${duration}ms to respond`);
              return {
                ...result,
                providerName: provider.name,
              };
            } catch (error: any) {
              const duration = Date.now() - start;
              const errorMessage = error instanceof Error ? error.message : String(error);
              providerSpan.recordException(error as Error);
              providerSpan.setStatus({ code: SpanStatusCode.ERROR, message: errorMessage });
              providerSpan.setAttributes({
                'provider.name': provider.name,
                'provider.duration_ms': duration,
                'error.message': errorMessage,
              });
              providerSpan.addEvent('provider_fetch_error');
              return { values: {}, text: '', data: {}, providerName: provider.name };
            }
          });
        })
      );
      const currentProviderResults = { ...(cachedState.data?.providers || {}) };
      for (const freshResult of providerData) {
        currentProviderResults[freshResult.providerName] = freshResult;
      }
      const orderedTexts: string[] = [];
      for (const provider of providersToGet) {
        const result = currentProviderResults[provider.name];
        if (result && result.text && result.text.trim() !== '') {
          orderedTexts.push(result.text);
        }
      }
      const providersText = orderedTexts.join('\n');
      const aggregatedStateValues = { ...(cachedState.values || {}) };
      for (const provider of providersToGet) {
        const providerResult = currentProviderResults[provider.name];
        if (providerResult && providerResult.values && typeof providerResult.values === 'object') {
          Object.assign(aggregatedStateValues, providerResult.values);
        }
      }
      for (const providerName in currentProviderResults) {
        if (!providersToGet.some((p) => p.name === providerName)) {
          const providerResult = currentProviderResults[providerName];
          if (
            providerResult &&
            providerResult.values &&
            typeof providerResult.values === 'object'
          ) {
            Object.assign(aggregatedStateValues, providerResult.values);
          }
        }
      }
      const newState = {
        values: {
          ...aggregatedStateValues,
          providers: providersText,
        },
        data: {
          ...(cachedState.data || {}),
          providers: currentProviderResults,
        },
        text: providersText,
      } as State;
      this.stateCache.set(message.id, newState);
      const finalProviderCount = Object.keys(currentProviderResults).length;
      const finalProviderNames = Object.keys(currentProviderResults);
      const finalValueKeys = Object.keys(newState.values);
      span.setAttributes({
        'context.sources.provider_count': finalProviderCount,
        'context.sources.provider_names': JSON.stringify(finalProviderNames),
        'context.state.value_keys': JSON.stringify(finalValueKeys),
        'context.state.text_length': providersText.length,
        'context.sources.used_memory': finalProviderNames.includes('RECENT_MESSAGES'),
        'context.sources.used_knowledge': finalProviderNames.includes('KNOWLEDGE'),
        'context.sources.used_character': finalProviderNames.includes('CHARACTER'),
        'context.sources.used_actions': finalProviderNames.includes('ACTIONS'),
        'context.sources.used_facts': finalProviderNames.includes('FACTS'),
      });
      span.addEvent('context.composed', {
        'context.final_string':
          providersText.length > 1000 ? providersText.substring(0, 997) + '...' : providersText,
        'context.final_length': providersText.length,
      });
      span.addEvent('state_composition_complete');
      return newState;
    });
  }

  getService<T extends Service = Service>(serviceName: ServiceTypeName | string): T | null {
    const serviceInstance = this.services.get(serviceName as ServiceTypeName);
    if (!serviceInstance) {
      // it's not a warn, a plugin might just not be installed
      this.logger.debug(`Service ${serviceName} not found`);
      return null;
    }
    return serviceInstance as T;
  }

  /**
   * Type-safe service getter that ensures the correct service type is returned
   * @template T - The expected service class type
   * @param serviceName - The service type name
   * @returns The service instance with proper typing, or null if not found
   */
  getTypedService<T extends Service = Service>(serviceName: ServiceTypeName | string): T | null {
    return this.getService<T>(serviceName);
  }

  /**
   * Get all registered service types
   * @returns Array of registered service type names
   */
  getRegisteredServiceTypes(): ServiceTypeName[] {
    return Array.from(this.services.keys());
  }

  /**
   * Check if a service type is registered
   * @param serviceType - The service type to check
   * @returns true if the service is registered
   */
  hasService(serviceType: ServiceTypeName | string): boolean {
    return this.services.has(serviceType as ServiceTypeName);
  }

  async registerService(serviceDef: typeof Service): Promise<void> {
    return this.startSpan('AgentRuntime.registerService', async (span) => {
      const serviceType = serviceDef.serviceType as ServiceTypeName;
      span.setAttributes({
        'service.type': serviceType || 'unknown',
        'agent.id': this.agentId,
      });
      if (!serviceType) {
        span.addEvent('service_missing_type');
        this.logger.warn(
          `Service ${serviceDef.name} is missing serviceType. Please define a static serviceType property.`
        );
        return;
      }
      this.logger.debug(
        `${this.character.name}(${this.agentId}) - Registering service:`,
        serviceType
      );
      if (this.services.has(serviceType)) {
        span.addEvent('service_already_registered');
        this.logger.warn(
          `${this.character.name}(${this.agentId}) - Service ${serviceType} is already registered. Skipping registration.`
        );
        return;
      }
      try {
        span.addEvent('starting_service');
        const serviceInstance = await serviceDef.start(this);
        this.services.set(serviceType, serviceInstance);
        this.serviceTypes.set(serviceType, serviceDef);
        if (typeof (serviceDef as any).registerSendHandlers === 'function') {
          (serviceDef as any).registerSendHandlers(this, serviceInstance);
        }
        span.addEvent('service_registered');
        this.logger.debug(
          `${this.character.name}(${this.agentId}) - Service ${serviceType} registered successfully`
        );
      } catch (error: any) {
        const errorMessage = error instanceof Error ? error.message : String(error);
        span.recordException(error as Error);
        span.setStatus({
          code: SpanStatusCode.ERROR,
          message: errorMessage,
        });
        this.logger.error(
          `${this.character.name}(${this.agentId}) - Failed to register service ${serviceType}: ${errorMessage}`
        );
        throw error;
      }
    });
  }

  registerModel(
    modelType: ModelTypeName,
    handler: (params: any) => Promise<any>,
    provider: string,
    priority?: number
  ) {
    const modelKey = typeof modelType === 'string' ? modelType : ModelType[modelType];
    if (!this.models.has(modelKey)) {
      this.models.set(modelKey, []);
    }

    const registrationOrder = Date.now();
    this.models.get(modelKey)?.push({
      handler,
      provider,
      priority: priority || 0,
      registrationOrder,
    });
    this.models.get(modelKey)?.sort((a, b) => {
      if ((b.priority || 0) !== (a.priority || 0)) {
        return (b.priority || 0) - (a.priority || 0);
      }
      return a.registrationOrder - b.registrationOrder;
    });
  }

  getModel(
    modelType: ModelTypeName,
    provider?: string
  ): ((runtime: IAgentRuntime, params: any) => Promise<any>) | undefined {
    const modelKey = typeof modelType === 'string' ? modelType : ModelType[modelType];
    const models = this.models.get(modelKey);
    if (!models?.length) {
      return undefined;
    }
    if (provider) {
      const modelWithProvider = models.find((m) => m.provider === provider);
      if (modelWithProvider) {
        this.logger.debug(
          `[AgentRuntime][${this.character.name}] Using model ${modelKey} from provider ${provider}`
        );
        return modelWithProvider.handler;
      } else {
        this.logger.warn(
          `[AgentRuntime][${this.character.name}] No model found for provider ${provider}`
        );
      }
    }

    // Return highest priority handler (first in array after sorting)
    this.logger.debug(
      `[AgentRuntime][${this.character.name}] Using model ${modelKey} from provider ${models[0].provider}`
    );
    return models[0].handler;
  }

  async useModel<T extends ModelTypeName, R = ModelResultMap[T]>(
    modelType: T,
    params: Omit<ModelParamsMap[T], 'runtime'> | any,
    provider?: string
  ): Promise<R> {
    return this.startSpan(`AgentRuntime.useModel.${modelType}`, async (span) => {
      const modelKey = typeof modelType === 'string' ? modelType : ModelType[modelType];
      const promptContent =
        params?.prompt ||
        params?.input ||
        (Array.isArray(params?.messages) ? JSON.stringify(params.messages) : null);
      span.setAttributes({
        'llm.request.model': modelKey,
        'agent.id': this.agentId,
        'llm.request.temperature': params?.temperature,
        'llm.request.top_p': params?.top_p,
        'llm.request.max_tokens': params?.max_tokens || params?.max_tokens_to_sample,
      });
      span.addEvent('model_parameters', { params: JSON.stringify(params, safeReplacer()) });
      if (promptContent) {
        span.addEvent('llm.prompt', { 'prompt.content': promptContent });
      }
      const model = this.getModel(modelKey, provider);
      if (!model) {
        const errorMsg = `No handler found for delegate type: ${modelKey}`;
        span.setStatus({ code: SpanStatusCode.ERROR, message: errorMsg });
        throw new Error(errorMsg);
      }

      // Log input parameters (keep debug log if useful)
      this.logger.debug(
        `[useModel] ${modelKey} input:`,
        JSON.stringify(params, safeReplacer(), 2).replace(/\\n/g, '\n')
      );
      let paramsWithRuntime: any;
      if (
        params === null ||
        params === undefined ||
        typeof params !== 'object' ||
        Array.isArray(params) ||
        (typeof Buffer !== 'undefined' && Buffer.isBuffer(params))
      ) {
        paramsWithRuntime = params;
      } else {
        paramsWithRuntime = {
          ...params,
          runtime: this,
        };
      }
      const startTime = performance.now();
      span.addEvent('model_execution_start');
      try {
        const response = await model(this, paramsWithRuntime);
        const elapsedTime = performance.now() - startTime;
        span.setAttributes({
          'llm.duration_ms': elapsedTime,
          'llm.usage.prompt_tokens': (response as any)?.usage?.prompt_tokens,
          'llm.usage.completion_tokens': (response as any)?.usage?.completion_tokens,
          'llm.usage.total_tokens': (response as any)?.usage?.total_tokens,
        });

        // Log response as event
        span.addEvent('model_response', { response: JSON.stringify(response, safeReplacer()) }); // Log processed response

        // Log timing (keep debug log if useful)
        this.logger.debug(
          `[useModel] ${modelKey} completed in ${Number(elapsedTime.toFixed(2)).toLocaleString()}ms`
        );

        // Log response (keep debug log if useful)
        this.logger.debug(
          `[useModel] ${modelKey} output:`,
          Array.isArray(response)
            ? `${JSON.stringify(response.slice(0, 5))}...${JSON.stringify(response.slice(-5))} (${
                response.length
              } items)`
            : JSON.stringify(response)
        );
        this.adapter.log({
          entityId: this.agentId,
          roomId: this.agentId,
          body: {
            modelType,
            modelKey,
            params: params
              ? typeof params === 'object'
                ? Object.keys(params)
                : typeof params
              : null,
            response:
              Array.isArray(response) && response.every((x) => typeof x === 'number')
                ? '[array]'
                : response,
          },
          type: `useModel:${modelKey}`,
        });
        span.addEvent('model_execution_complete');
        span.setStatus({ code: SpanStatusCode.OK });
        return response as R;
      } catch (error: any) {
        const errorTime = performance.now() - startTime;
        const errorMessage = error instanceof Error ? error.message : String(error);
        span.recordException(error as Error);
        span.setStatus({
          code: SpanStatusCode.ERROR,
          message: errorMessage,
        });
        span.setAttributes({
          'error.time_ms': errorTime,
          'error.message': errorMessage,
        });
        span.addEvent('model_execution_error');
        throw error;
      }
    });
  }

  registerEvent(event: string, handler: (params: any) => Promise<void>) {
    if (!this.events.has(event)) {
      this.events.set(event, []);
    }
    this.events.get(event)?.push(handler);
  }

  getEvent(event: string): ((params: any) => Promise<void>)[] | undefined {
    return this.events.get(event);
  }

  async emitEvent(event: string | string[], params: any) {
    const events = Array.isArray(event) ? event : [event];
    for (const eventName of events) {
      const isMessageReceivedEvent = eventName === EventType.MESSAGE_RECEIVED;
      const instrumentationEnabled = this.instrumentationService?.isEnabled?.() && this.tracer;
      const eventHandlers = this.events.get(eventName);
      if (!eventHandlers) {
        continue;
      }
      if (isMessageReceivedEvent && instrumentationEnabled) {
        const message = (params as MessagePayload)?.message;
        const rootSpan = this.tracer.startSpan('AgentRuntime.handleMessageEvent', {
          attributes: {
            'agent.id': this.agentId,
            'character.name': this.character?.name,
            'room.id': message?.roomId || 'unknown',
            'user.id': message?.entityId || 'unknown',
            'message.id': message?.id || 'unknown',
            'event.name': eventName,
          },
        });
        const spanContext = trace.setSpan(context.active(), rootSpan);
        try {
          rootSpan.addEvent('processing_started');
          await context.with(spanContext, async () => {
            await Promise.all(
              eventHandlers.map((handler) => {
                const ctx = context.active();
                return context.with(ctx, () => handler(params));
              })
            );
          });
          rootSpan.setStatus({ code: SpanStatusCode.OK });
        } catch (error) {
          this.logger.error(
            `Error during instrumented handler execution for event ${eventName}:`,
            error
          );
          rootSpan.recordException(error as Error);
          rootSpan.setStatus({ code: SpanStatusCode.ERROR, message: (error as Error).message });
        } finally {
          rootSpan.addEvent('processing_ended');
          rootSpan.end();
        }
      } else {
        try {
          await Promise.all(eventHandlers.map((handler) => handler(params)));
        } catch (error) {
          this.logger.error(`Error during emitEvent for ${eventName} (handler execution):`, error);
          // throw error; // Re-throw if necessary
        }
      }
    }
  }

  async ensureEmbeddingDimension() {
    this.logger.debug(`[AgentRuntime][${this.character.name}] Starting ensureEmbeddingDimension`);

    if (!this.adapter) {
      throw new Error(
        `[AgentRuntime][${this.character.name}] Database adapter not initialized before ensureEmbeddingDimension`
      );
    }
    try {
      const model = this.getModel(ModelType.TEXT_EMBEDDING);
      if (!model) {
        throw new Error(
          `[AgentRuntime][${this.character.name}] No TEXT_EMBEDDING model registered`
        );
      }

      this.logger.debug(`[AgentRuntime][${this.character.name}] Getting embedding dimensions`);
      const embedding = await this.useModel(ModelType.TEXT_EMBEDDING, null);
      if (!embedding || !embedding.length) {
        throw new Error(`[AgentRuntime][${this.character.name}] Invalid embedding received`);
      }

      this.logger.debug(
        `[AgentRuntime][${this.character.name}] Setting embedding dimension: ${embedding.length}`
      );
      await this.adapter.ensureEmbeddingDimension(embedding.length);
      this.logger.debug(
        `[AgentRuntime][${this.character.name}] Successfully set embedding dimension`
      );
    } catch (error) {
      this.logger.debug(
        `[AgentRuntime][${this.character.name}] Error in ensureEmbeddingDimension:`,
        error
      );
      throw error;
    }
  }

  registerTaskWorker(taskHandler: TaskWorker): void {
    if (this.taskWorkers.has(taskHandler.name)) {
      this.logger.warn(
        `Task definition ${taskHandler.name} already registered. Will be overwritten.`
      );
    }
    this.taskWorkers.set(taskHandler.name, taskHandler);
  }

  getTaskWorker(name: string): TaskWorker | undefined {
    return this.taskWorkers.get(name);
  }

  get db(): any {
    return this.adapter.db;
  }
  async init(): Promise<void> {
    await this.adapter.init();
  }
  async close(): Promise<void> {
    await this.adapter.close();
  }
  async getAgent(agentId: UUID): Promise<Agent | null> {
    return await this.adapter.getAgent(agentId);
  }
  async getAgents(): Promise<Partial<Agent>[]> {
    return await this.adapter.getAgents();
  }
  async createAgent(agent: Partial<Agent>): Promise<boolean> {
    return await this.adapter.createAgent(agent);
  }
  async updateAgent(agentId: UUID, agent: Partial<Agent>): Promise<boolean> {
    return await this.adapter.updateAgent(agentId, agent);
  }
  async deleteAgent(agentId: UUID): Promise<boolean> {
    return await this.adapter.deleteAgent(agentId);
  }
  async ensureAgentExists(agent: Partial<Agent>): Promise<Agent> {
    return await this.adapter.ensureAgentExists(agent);
  }
  async getEntityById(entityId: UUID): Promise<Entity | null> {
    const entities = await this.adapter.getEntityByIds([entityId]);
    if (!entities?.length) return null;
    return entities[0];
  }

  async getEntityByIds(entityIds: UUID[]): Promise<Entity[] | null> {
    return await this.adapter.getEntityByIds(entityIds);
  }
  async getEntitiesForRoom(roomId: UUID, includeComponents?: boolean): Promise<Entity[]> {
    return await this.adapter.getEntitiesForRoom(roomId, includeComponents);
  }
  async createEntity(entity: Entity): Promise<boolean> {
    if (!entity.agentId) {
      entity.agentId = this.agentId;
    }
    return await this.createEntities([entity]);
  }

  async createEntities(entities: Entity[]): Promise<boolean> {
    entities.forEach((e) => {
      e.agentId = this.agentId;
    });
    return await this.adapter.createEntities(entities);
  }
  async updateEntity(entity: Entity): Promise<void> {
    await this.adapter.updateEntity(entity);
  }
  async getComponent(
    entityId: UUID,
    type: string,
    worldId?: UUID,
    sourceEntityId?: UUID
  ): Promise<Component | null> {
    return await this.adapter.getComponent(entityId, type, worldId, sourceEntityId);
  }
  async getComponents(entityId: UUID, worldId?: UUID, sourceEntityId?: UUID): Promise<Component[]> {
    return await this.adapter.getComponents(entityId, worldId, sourceEntityId);
  }
  async createComponent(component: Component): Promise<boolean> {
    return await this.adapter.createComponent(component);
  }
  async updateComponent(component: Component): Promise<void> {
    await this.adapter.updateComponent(component);
  }
  async deleteComponent(componentId: UUID): Promise<void> {
    await this.adapter.deleteComponent(componentId);
  }
  async addEmbeddingToMemory(memory: Memory): Promise<Memory> {
    if (memory.embedding) {
      return memory;
    }
    const memoryText = memory.content.text;
    if (!memoryText) {
      throw new Error('Cannot generate embedding: Memory content is empty');
    }
    try {
      memory.embedding = await this.useModel(ModelType.TEXT_EMBEDDING, {
        text: memoryText,
      });
    } catch (error: any) {
      logger.error('Failed to generate embedding:', error);
      memory.embedding = await this.useModel(ModelType.TEXT_EMBEDDING, null);
    }
    return memory;
  }
  async getMemories(params: {
    entityId?: UUID;
    agentId?: UUID;
    roomId?: UUID;
    count?: number;
    unique?: boolean;
    tableName: string;
    start?: number;
    end?: number;
  }): Promise<Memory[]> {
    return await this.adapter.getMemories(params);
  }
  async getMemoryById(id: UUID): Promise<Memory | null> {
    return await this.adapter.getMemoryById(id);
  }
  async getMemoriesByIds(ids: UUID[], tableName?: string): Promise<Memory[]> {
    return await this.adapter.getMemoriesByIds(ids, tableName);
  }
  async getMemoriesByRoomIds(params: {
    tableName: string;
    roomIds: UUID[];
    limit?: number;
  }): Promise<Memory[]> {
    return await this.adapter.getMemoriesByRoomIds(params);
  }
  async getCachedEmbeddings(params: {
    query_table_name: string;
    query_threshold: number;
    query_input: string;
    query_field_name: string;
    query_field_sub_name: string;
    query_match_count: number;
  }): Promise<{ embedding: number[]; levenshtein_score: number }[]> {
    return await this.adapter.getCachedEmbeddings(params);
  }
  async log(params: {
    body: { [key: string]: unknown };
    entityId: UUID;
    roomId: UUID;
    type: string;
  }): Promise<void> {
    await this.adapter.log(params);
  }
  async searchMemories(params: {
    embedding: number[];
    query?: string;
    match_threshold?: number;
    count?: number;
    roomId?: UUID;
    unique?: boolean;
    worldId?: UUID;
    entityId?: UUID;
    tableName: string;
  }): Promise<Memory[]> {
    const memories = await this.adapter.searchMemories(params);
    if (params.query) {
      const rerankedMemories = await this.rerankMemories(params.query, memories);
      return rerankedMemories;
    }
    return memories;
  }
  async rerankMemories(query: string, memories: Memory[]): Promise<Memory[]> {
    const docs = memories.map((memory) => ({
      title: memory.id,
      content: memory.content.text,
    }));
    const bm25 = new BM25(docs);
    const results = bm25.search(query, memories.length);
    return results.map((result) => memories[result.index]);
  }
  async createMemory(memory: Memory, tableName: string, unique?: boolean): Promise<UUID> {
    return await this.adapter.createMemory(memory, tableName, unique);
  }
  async updateMemory(
    memory: Partial<Memory> & { id: UUID; metadata?: MemoryMetadata }
  ): Promise<boolean> {
    return await this.adapter.updateMemory(memory);
  }
  async deleteMemory(memoryId: UUID): Promise<void> {
    await this.adapter.deleteMemory(memoryId);
  }
  async deleteAllMemories(roomId: UUID, tableName: string): Promise<void> {
    await this.adapter.deleteAllMemories(roomId, tableName);
  }
  async countMemories(roomId: UUID, unique?: boolean, tableName?: string): Promise<number> {
    return await this.adapter.countMemories(roomId, unique, tableName);
  }
  async getLogs(params: {
    entityId: UUID;
    roomId?: UUID;
    type?: string;
    count?: number;
    offset?: number;
  }): Promise<Log[]> {
    return await this.adapter.getLogs(params);
  }
  async deleteLog(logId: UUID): Promise<void> {
    await this.adapter.deleteLog(logId);
  }
  async createWorld(world: World): Promise<UUID> {
    return await this.adapter.createWorld(world);
  }
  async getWorld(id: UUID): Promise<World | null> {
    return await this.adapter.getWorld(id);
  }
  async removeWorld(worldId: UUID): Promise<void> {
    await this.adapter.removeWorld(worldId);
  }
  async getAllWorlds(): Promise<World[]> {
    return await this.adapter.getAllWorlds();
  }
  async updateWorld(world: World): Promise<void> {
    await this.adapter.updateWorld(world);
  }
  async getRoom(roomId: UUID): Promise<Room | null> {
    const rooms = await this.adapter.getRoomsByIds([roomId]);
    if (!rooms?.length) return null;
    return rooms[0];
  }

  async getRoomsByIds(roomIds: UUID[]): Promise<Room[] | null> {
    return await this.adapter.getRoomsByIds(roomIds);
  }
  async createRoom({ id, name, source, type, channelId, serverId, worldId }: Room): Promise<UUID> {
    if (!worldId) throw new Error('worldId is required');
    const res = await this.adapter.createRooms([
      {
        id,
        name,
        source,
        type,
        channelId,
        serverId,
        worldId,
      },
    ]);
    if (!res.length) return null;
    return res[0];
  }

  async createRooms(rooms: Room[]): Promise<UUID[]> {
    return await this.adapter.createRooms(rooms);
  }
  async deleteRoom(roomId: UUID): Promise<void> {
    await this.adapter.deleteRoom(roomId);
  }
  async deleteRoomsByWorldId(worldId: UUID): Promise<void> {
    await this.adapter.deleteRoomsByWorldId(worldId);
  }
  async updateRoom(room: Room): Promise<void> {
    await this.adapter.updateRoom(room);
  }
  async getRoomsForParticipant(entityId: UUID): Promise<UUID[]> {
    return await this.adapter.getRoomsForParticipant(entityId);
  }
  async getRoomsForParticipants(userIds: UUID[]): Promise<UUID[]> {
    return await this.adapter.getRoomsForParticipants(userIds);
  }
<<<<<<< HEAD

  // deprecate this one
=======
>>>>>>> f049d690
  async getRooms(worldId: UUID): Promise<Room[]> {
    return await this.adapter.getRoomsByWorld(worldId);
  }

  async getRoomsByWorld(worldId: UUID): Promise<Room[]> {
    return await this.adapter.getRoomsByWorld(worldId);
  }
  async getParticipantUserState(
    roomId: UUID,
    entityId: UUID
  ): Promise<'FOLLOWED' | 'MUTED' | null> {
    return await this.adapter.getParticipantUserState(roomId, entityId);
  }
  async setParticipantUserState(
    roomId: UUID,
    entityId: UUID,
    state: 'FOLLOWED' | 'MUTED' | null
  ): Promise<void> {
    await this.adapter.setParticipantUserState(roomId, entityId, state);
  }
  async createRelationship(params: {
    sourceEntityId: UUID;
    targetEntityId: UUID;
    tags?: string[];
    metadata?: { [key: string]: any };
  }): Promise<boolean> {
    return await this.adapter.createRelationship(params);
  }
  async updateRelationship(relationship: Relationship): Promise<void> {
    await this.adapter.updateRelationship(relationship);
  }
  async getRelationship(params: {
    sourceEntityId: UUID;
    targetEntityId: UUID;
  }): Promise<Relationship | null> {
    return await this.adapter.getRelationship(params);
  }
  async getRelationships(params: { entityId: UUID; tags?: string[] }): Promise<Relationship[]> {
    return await this.adapter.getRelationships(params);
  }
  async getCache<T>(key: string): Promise<T | undefined> {
    return await this.adapter.getCache<T>(key);
  }
  async setCache<T>(key: string, value: T): Promise<boolean> {
    return await this.adapter.setCache<T>(key, value);
  }
  async deleteCache(key: string): Promise<boolean> {
    return await this.adapter.deleteCache(key);
  }
  async createTask(task: Task): Promise<UUID> {
    return await this.adapter.createTask(task);
  }
  async getTasks(params: { roomId?: UUID; tags?: string[]; entityId?: UUID }): Promise<Task[]> {
    return await this.adapter.getTasks(params);
  }
  async getTask(id: UUID): Promise<Task | null> {
    return await this.adapter.getTask(id);
  }
  async getTasksByName(name: string): Promise<Task[]> {
    return await this.adapter.getTasksByName(name);
  }
  async updateTask(id: UUID, task: Partial<Task>): Promise<void> {
    await this.adapter.updateTask(id, task);
  }
  async deleteTask(id: UUID): Promise<void> {
    await this.adapter.deleteTask(id);
  }
  on(event: string, callback: (data: any) => void): void {
    if (!this.eventHandlers.has(event)) {
      this.eventHandlers.set(event, []);
    }
    this.eventHandlers.get(event)?.push(callback);
  }
  off(event: string, callback: (data: any) => void): void {
    if (!this.eventHandlers.has(event)) {
      return;
    }
    const handlers = this.eventHandlers.get(event)!;
    const index = handlers.indexOf(callback);
    if (index !== -1) {
      handlers.splice(index, 1);
    }
  }
  emit(event: string, data: any): void {
    if (!this.eventHandlers.has(event)) {
      return;
    }
    for (const handler of this.eventHandlers.get(event)!) {
      handler(data);
    }
  }
  async sendControlMessage(params: {
    roomId: UUID;
    action: 'enable_input' | 'disable_input';
    target?: string;
  }): Promise<void> {
    try {
      const { roomId, action, target } = params;
      const controlMessage = {
        type: 'control',
        payload: {
          action,
          target,
        },
        roomId,
      };
      await this.emitEvent('CONTROL_MESSAGE', {
        runtime: this,
        message: controlMessage,
        source: 'agent',
      });

      this.logger.debug(`Sent control message: ${action} to room ${roomId}`);
    } catch (error) {
      this.logger.error(`Error sending control message: ${error}`);
    }
  }
  registerSendHandler(source: string, handler: SendHandlerFunction): void {
    if (this.sendHandlers.has(source)) {
      this.logger.warn(`Send handler for source '${source}' already registered. Overwriting.`);
    }
    this.sendHandlers.set(source, handler);
    this.logger.info(`Registered send handler for source: ${source}`);
  }
  async sendMessageToTarget(target: TargetInfo, content: Content): Promise<void> {
    return this.startSpan('AgentRuntime.sendMessageToTarget', async (span) => {
      span.setAttributes({
        'message.target.source': target.source,
        'message.target.roomId': target.roomId,
        'message.target.channelId': target.channelId,
        'message.target.serverId': target.serverId,
        'message.target.entityId': target.entityId,
        'message.target.threadId': target.threadId,
        'agent.id': this.agentId,
      });
      const handler = this.sendHandlers.get(target.source);
      if (!handler) {
        const errorMsg = `No send handler registered for source: ${target.source}`;
        span.setStatus({ code: SpanStatusCode.ERROR, message: errorMsg });
        this.logger.error(errorMsg);
        // Optionally throw or just log the error
        throw new Error(errorMsg);
      }
      try {
        span.addEvent('executing_send_handler');
        await handler(this, target, content);
        span.addEvent('send_handler_executed');
        span.setStatus({ code: SpanStatusCode.OK });
      } catch (error: any) {
        const errorMsg = error instanceof Error ? error.message : String(error);
        span.recordException(error as Error);
        span.setStatus({ code: SpanStatusCode.ERROR, message: errorMsg });
        this.logger.error(`Error executing send handler for source ${target.source}:`, error);
        throw error; // Re-throw error after logging and tracing
      }
    });
  }
  async getMemoriesByWorldId(params: {
    worldId: UUID;
    count?: number;
    tableName?: string;
  }): Promise<Memory[]> {
    return await this.adapter.getMemoriesByWorldId(params);
  }
}<|MERGE_RESOLUTION|>--- conflicted
+++ resolved
@@ -432,14 +432,7 @@
           span.setStatus({ code: SpanStatusCode.ERROR, message: errorMsg });
           throw new Error(errorMsg);
         }
-<<<<<<< HEAD
-
-        // No need to transform agent's own ID
         let agentEntity = await this.getEntityById(this.agentId);
-
-=======
-        let agentEntity = await this.adapter.getEntityById(this.agentId);
->>>>>>> f049d690
         if (!agentEntity) {
           span.addEvent('creating_agent_entity');
           const created = await this.adapter.createEntity({
@@ -453,12 +446,7 @@
             span.setStatus({ code: SpanStatusCode.ERROR, message: errorMsg });
             throw new Error(errorMsg);
           }
-<<<<<<< HEAD
-
           agentEntity = await this.getEntityById(this.agentId);
-=======
-          agentEntity = await this.adapter.getEntityById(this.agentId);
->>>>>>> f049d690
           if (!agentEntity) throw new Error(`Agent entity not found for ${this.agentId}`);
 
           this.logger.debug(
@@ -488,11 +476,7 @@
       try {
         const room = await this.getRoom(this.agentId);
         if (!room) {
-<<<<<<< HEAD
           const room = await this.createRoom({
-=======
-          await this.adapter.createRoom({
->>>>>>> f049d690
             id: this.agentId,
             name: this.character.name,
             source: 'elizaos',
@@ -553,283 +537,6 @@
     return this.adapter.getConnection();
   }
 
-<<<<<<< HEAD
-  private async handleProcessingError(error: any, context: string) {
-    this.logger.error(`Error ${context}:`, error?.message || error || 'Unknown error');
-    throw error;
-  }
-
-  private async checkExistingKnowledge(knowledgeId: UUID): Promise<boolean> {
-    const existingDocument = await this.getMemoryById(knowledgeId);
-    return !!existingDocument;
-  }
-
-  async getKnowledge(
-    message: Memory,
-    scope?: { roomId?: UUID; worldId?: UUID; entityId?: UUID }
-  ): Promise<KnowledgeItem[]> {
-    //console.log('*** getKnowledge', message);
-    return this.startSpan('AgentRuntime.getKnowledge', async (span) => {
-      // Add validation for message
-      if (!message?.content?.text) {
-        span.addEvent('invalid_message');
-        span.setStatus({
-          code: SpanStatusCode.ERROR,
-          message: 'Invalid message for knowledge query',
-        });
-        this.logger.warn('Invalid message for knowledge query:', {
-          message,
-          content: message?.content,
-          text: message?.content?.text,
-        });
-        return [];
-      }
-
-      // Validate processed text
-      if (!message?.content?.text || message?.content?.text.trim().length === 0) {
-        span.addEvent('empty_text');
-        span.setStatus({
-          code: SpanStatusCode.ERROR,
-          message: 'Empty text for knowledge query',
-        });
-        this.logger.warn('Empty text for knowledge query');
-        return [];
-      }
-
-      span.setAttributes({
-        'message.id': message.id,
-        'query.length': message.content.text.length,
-        'agent.id': this.agentId,
-      });
-
-      span.addEvent('generating_embedding');
-      const embedding = await this.useModel(ModelType.TEXT_EMBEDDING, {
-        text: message?.content?.text,
-      });
-
-      span.addEvent('searching_memories');
-      span.setAttributes({
-        'embedding.length': embedding.length,
-      });
-
-      console.log('*** searching memories');
-
-      // Determine the filter scope
-      // Build filter scope with only defined values
-      const filterScope: { roomId?: UUID; worldId?: UUID; entityId?: UUID } = {};
-      if (scope?.roomId) filterScope.roomId = scope.roomId;
-      if (scope?.worldId) filterScope.worldId = scope.worldId;
-      if (scope?.entityId) filterScope.entityId = scope.entityId;
-
-      span.addEvent('determined_filter_scope', {
-        ...(filterScope.roomId && { 'filter.roomId': filterScope.roomId }),
-        ...(filterScope.worldId && { 'filter.worldId': filterScope.worldId }),
-        ...(filterScope.entityId && { 'filter.entityId': filterScope.entityId }),
-      });
-
-      const fragments = await this.searchMemories({
-        tableName: 'knowledge',
-        embedding,
-        query: message?.content?.text,
-        ...filterScope,
-        count: 20,
-        match_threshold: 0.1,
-      });
-
-      console.log('*** fragments', fragments);
-
-      span.addEvent('knowledge_retrieved');
-      span.setAttributes({
-        'fragments.count': fragments.length,
-      });
-
-      // Return the fragments directly as this is used from prompts.
-      // Example usage in prompts: # provider KNOWLEDGE
-      return fragments.map((fragment) => ({
-        id: fragment.id,
-        content: fragment.content,
-        similarity: fragment.similarity,
-        metadata: fragment.metadata,
-        worldId: fragment.worldId, // Include worldId if available on fragment
-      }));
-    });
-  }
-
-  async addKnowledge(
-    item: KnowledgeItem,
-    options = {
-      targetTokens: 1500,
-      overlap: 200,
-      modelContextSize: 4096,
-    },
-    scope = {
-      roomId: this.agentId,
-      entityId: this.agentId,
-      worldId: this.agentId,
-    }
-  ) {
-    return this.startSpan('AgentRuntime.addKnowledge', async (span) => {
-      span.setAttributes({
-        'item.id': item.id,
-        'agent.id': this.agentId,
-        'options.targetTokens': options.targetTokens,
-        'options.overlap': options.overlap,
-        // Log scope
-        'scope.roomId': scope?.roomId,
-        'scope.worldId': scope?.worldId,
-        'scope.entityId': scope?.entityId,
-      });
-
-      // Define default scope if not provided
-      const finalScope = {
-        roomId: scope?.roomId ?? this.agentId, // Default roomId to agentId
-        worldId: scope?.worldId, // Default worldId to undefined/null
-        entityId: scope?.entityId ?? this.agentId, // Default entityId to agentId
-      };
-
-      // First store the document
-      const documentMemory: Memory = {
-        id: item.id,
-        agentId: this.agentId,
-        roomId: finalScope.roomId,
-        worldId: finalScope.worldId,
-        entityId: finalScope.entityId,
-        content: item.content,
-        metadata: item.metadata || {
-          type: MemoryType.DOCUMENT,
-          timestamp: Date.now(),
-        },
-      };
-
-      span.addEvent('storing_document');
-      await this.createMemory(documentMemory, 'documents');
-      span.addEvent('document_stored');
-
-      // Create fragments using splitChunks
-      span.addEvent('splitting_chunks');
-      const fragments = await splitChunks(item.content.text, options.targetTokens, options.overlap);
-      span.setAttributes({
-        'fragments.count': fragments.length,
-      });
-      span.addEvent('chunks_split');
-
-      // Track progress
-      let fragmentsProcessed = 0;
-
-      // Store each fragment with link to source document
-      span.addEvent('storing_fragments');
-      for (let i = 0; i < fragments.length; i++) {
-        try {
-          span.addEvent(`generating_embedding_${i}`);
-          const embedding = await this.useModel(ModelType.TEXT_EMBEDDING, fragments[i]);
-
-          const fragmentMemory: Memory = {
-            id: createUniqueUuid(this, `${item.id}-fragment-${i}`),
-            agentId: this.agentId,
-            roomId: finalScope.roomId,
-            worldId: finalScope.worldId,
-            entityId: finalScope.entityId,
-            embedding,
-            content: { text: fragments[i] },
-            metadata: {
-              type: MemoryType.FRAGMENT,
-              documentId: item.id, // Link to source document
-              position: i, // Keep track of order
-              timestamp: Date.now(),
-            },
-          };
-
-          await this.createMemory(fragmentMemory, 'knowledge');
-          fragmentsProcessed++;
-        } catch (error) {
-          const errorMsg = error instanceof Error ? error.message : String(error);
-          span.recordException(error as Error);
-          span.setAttributes({
-            'error.fragment': i,
-            'error.message': errorMsg,
-          });
-          this.logger.error(`Error processing fragment ${i}: ${errorMsg}`);
-        }
-      }
-
-      span.setAttributes({
-        'fragments.processed': fragmentsProcessed,
-        'fragments.success_rate': fragmentsProcessed / fragments.length,
-      });
-      span.addEvent('knowledge_processing_complete');
-    });
-  }
-
-  async processCharacterKnowledge(items: string[]) {
-    const processingPromises = items.map(async (item) => {
-      await this.knowledgeProcessingSemaphore.acquire();
-      try {
-        const knowledgeId = createUniqueUuid(this, item);
-        if (await this.checkExistingKnowledge(knowledgeId)) {
-          return;
-        }
-
-        this.logger.debug(
-          'Processing knowledge for ',
-          this.character.name,
-          ' - ',
-          item.slice(0, 100)
-        );
-
-        // Extract metadata from the knowledge item
-        let metadata: MemoryMetadata = {
-          type: MemoryType.DOCUMENT,
-          timestamp: Date.now(),
-        };
-
-        const pathMatch = item.match(/^Path: (.+?)(?:\n|\r\n)/);
-        if (pathMatch) {
-          const filePath = pathMatch[1].trim();
-          const extension = filePath.split('.').pop() || '';
-          const filename = filePath.split('/').pop() || '';
-          const title = filename.replace(`.${extension}`, '');
-
-          metadata = {
-            ...metadata,
-            path: filePath,
-            filename: filename,
-            fileExt: extension,
-            title: title,
-            fileType: `text/${extension || 'plain'}`,
-            fileSize: item.length,
-            source: 'character',
-          };
-        }
-
-        // Add knowledge with agent-specific scope
-        await this.addKnowledge(
-          {
-            id: knowledgeId,
-            content: {
-              text: item,
-            },
-            metadata,
-          },
-          undefined, // Default options
-          {
-            // Scope to the agent itself
-            roomId: this.agentId,
-            entityId: this.agentId,
-            worldId: this.agentId,
-          }
-        );
-      } catch (error) {
-        await this.handleProcessingError(error, 'processing character knowledge');
-      } finally {
-        this.knowledgeProcessingSemaphore.release();
-      }
-    });
-
-    await Promise.all(processingPromises);
-  }
-
-=======
->>>>>>> f049d690
   setSetting(key: string, value: string | boolean | null | any, secret = false) {
     if (secret) {
       if (!this.character.secrets) {
@@ -1190,13 +897,8 @@
       },
     };
     try {
-<<<<<<< HEAD
-      // First check if the entity exists
       const entity = await this.getEntityById(entityId);
 
-=======
-      const entity = await this.adapter.getEntityById(entityId);
->>>>>>> f049d690
       if (!entity) {
         try {
           const success = await this.createEntity({
@@ -1277,15 +979,11 @@
   }
 
   async ensureParticipantInRoom(entityId: UUID, roomId: UUID) {
-<<<<<<< HEAD
     // Make sure entity exists in database before adding as participant
     const entity = await this.getEntityById(entityId);
 
     // If entity is not found but it's not the agent itself, we might still want to proceed
     // This can happen when an entity exists in the database but isn't associated with this agent
-=======
-    const entity = await this.adapter.getEntityById(entityId);
->>>>>>> f049d690
     if (!entity && entityId !== this.agentId) {
       this.logger.warn(
         `Entity ${entityId} not directly accessible to agent ${this.agentId}. Will attempt to add as participant anyway.`
@@ -1297,13 +995,8 @@
     }
     const participants = await this.adapter.getParticipantsForRoom(roomId);
     if (!participants.includes(entityId)) {
-<<<<<<< HEAD
-      // Add participant using the ID
       const added = await this.addParticipant(entityId, roomId);
 
-=======
-      const added = await this.adapter.addParticipant(entityId, roomId);
->>>>>>> f049d690
       if (!added) {
         throw new Error(`Failed to add participant ${entityId} to room ${roomId}`);
       }
@@ -2160,11 +1853,8 @@
   async getRoomsForParticipants(userIds: UUID[]): Promise<UUID[]> {
     return await this.adapter.getRoomsForParticipants(userIds);
   }
-<<<<<<< HEAD
 
   // deprecate this one
-=======
->>>>>>> f049d690
   async getRooms(worldId: UUID): Promise<Room[]> {
     return await this.adapter.getRoomsByWorld(worldId);
   }
