import { Readable } from "stream";

/**
 * Represents a UUID string in the format "xxxxxxxx-xxxx-xxxx-xxxx-xxxxxxxxxxxx"
 */
export type UUID = `${string}-${string}-${string}-${string}-${string}`;

/**
 * Represents the content of a message or communication
 */
export interface Content {
    /** The main text content */
    text: string;

    /** Optional action associated with the message */
    action?: string;

    /** Optional source/origin of the content */
    source?: string;

    /** URL of the original message/post (e.g. tweet URL, Discord message link) */
    url?: string;

    /** UUID of parent message if this is a reply/thread */
    inReplyTo?: UUID;

    /** Array of media attachments */
    attachments?: Media[];

    /** Additional dynamic properties */
    [key: string]: unknown;
}

/**
 * Example content with associated user for demonstration purposes
 */
export interface ActionExample {
    /** User associated with the example */
    user: string;

    /** Content of the example */
    content: Content;
}

/**
 * Example conversation content with user ID
 */
export interface ConversationExample {
    /** UUID of user in conversation */
    userId: UUID;

    /** Content of the conversation */
    content: Content;
}

/**
 * Represents an actor/participant in a conversation
 */
export interface Actor {
    /** Display name */
    name: string;

    /** Username/handle */
    username: string;

    /** Additional profile details */
    details: {
        /** Short profile tagline */
        tagline: string;

        /** Longer profile summary */
        summary: string;

        /** Favorite quote */
        quote: string;
    };

    /** Unique identifier */
    id: UUID;
}

/**
 * Represents a single objective within a goal
 */
export interface Objective {
    /** Optional unique identifier */
    id?: string;

    /** Description of what needs to be achieved */
    description: string;

    /** Whether objective is completed */
    completed: boolean;
}

/**
 * Status enum for goals
 */
export enum GoalStatus {
    DONE = "DONE",
    FAILED = "FAILED",
    IN_PROGRESS = "IN_PROGRESS",
}

/**
 * Represents a high-level goal composed of objectives
 */
export interface Goal {
    /** Optional unique identifier */
    id?: UUID;

    /** Room ID where goal exists */
    roomId: UUID;

    /** User ID of goal owner */
    userId: UUID;

    /** Name/title of the goal */
    name: string;

    /** Current status */
    status: GoalStatus;

    /** Component objectives */
    objectives: Objective[];
}

/**
 * Model size/type classification
 */
export enum ModelClass {
    SMALL = "small",
    MEDIUM = "medium",
    LARGE = "large",
    EMBEDDING = "embedding",
    IMAGE = "image",
}

/**
 * Configuration for an AI model
 */
export type Model = {
    /** Optional API endpoint */
    endpoint?: string;

    /** Model settings */
    settings: {
        /** Maximum input tokens */
        maxInputTokens: number;

        /** Maximum output tokens */
        maxOutputTokens: number;

        /** Optional frequency penalty */
        frequency_penalty?: number;

        /** Optional presence penalty */
        presence_penalty?: number;

        /** Optional repetition penalty */
        repetition_penalty?: number;

        /** Stop sequences */
        stop: string[];

        /** Temperature setting */
        temperature: number;

        /** Optional telemetry configuration (experimental) */
        experimental_telemetry?: TelemetrySettings;
    };

    /** Optional image generation settings */
    imageSettings?: {
        steps?: number;
    };

    /** Model names by size class */
    model: {
        [ModelClass.SMALL]: string;
        [ModelClass.MEDIUM]: string;
        [ModelClass.LARGE]: string;
        [ModelClass.EMBEDDING]?: string;
        [ModelClass.IMAGE]?: string;
    };
};

/**
 * Model configurations by provider
 */
export type Models = {
    [ModelProviderName.OPENAI]: Model;
    [ModelProviderName.ETERNALAI]: Model;
    [ModelProviderName.ANTHROPIC]: Model;
    [ModelProviderName.GROK]: Model;
    [ModelProviderName.GROQ]: Model;
    [ModelProviderName.LLAMACLOUD]: Model;
    [ModelProviderName.TOGETHER]: Model;
    [ModelProviderName.LLAMALOCAL]: Model;
    [ModelProviderName.GOOGLE]: Model;
    [ModelProviderName.CLAUDE_VERTEX]: Model;
    [ModelProviderName.REDPILL]: Model;
    [ModelProviderName.OPENROUTER]: Model;
    [ModelProviderName.OLLAMA]: Model;
    [ModelProviderName.HEURIST]: Model;
    [ModelProviderName.GALADRIEL]: Model;
    [ModelProviderName.FAL]: Model;
    [ModelProviderName.GAIANET]: Model;
    [ModelProviderName.ALI_BAILIAN]: Model;
    [ModelProviderName.VOLENGINE]: Model;
    [ModelProviderName.NANOGPT]: Model;
    [ModelProviderName.HYPERBOLIC]: Model;
    [ModelProviderName.VENICE]: Model;
    [ModelProviderName.AKASH_CHAT_API]: Model;
    [ModelProviderName.LIVEPEER]: Model;
};

/**
 * Available model providers
 */
export enum ModelProviderName {
    OPENAI = "openai",
    ETERNALAI = "eternalai",
    ANTHROPIC = "anthropic",
    GROK = "grok",
    GROQ = "groq",
    LLAMACLOUD = "llama_cloud",
    TOGETHER = "together",
    LLAMALOCAL = "llama_local",
    GOOGLE = "google",
    CLAUDE_VERTEX = "claude_vertex",
    REDPILL = "redpill",
    OPENROUTER = "openrouter",
    OLLAMA = "ollama",
    HEURIST = "heurist",
    GALADRIEL = "galadriel",
    FAL = "falai",
    GAIANET = "gaianet",
    ALI_BAILIAN = "ali_bailian",
    VOLENGINE = "volengine",
    NANOGPT = "nanogpt",
    HYPERBOLIC = "hyperbolic",
    VENICE = "venice",
    AKASH_CHAT_API = "akash_chat_api",
    LIVEPEER = "livepeer",
}

/**
 * Represents the current state/context of a conversation
 */
export interface State {
    /** ID of user who sent current message */
    userId?: UUID;

    /** ID of agent in conversation */
    agentId?: UUID;

    /** Agent's biography */
    bio: string;

    /** Agent's background lore */
    lore: string;

    /** Message handling directions */
    messageDirections: string;

    /** Post handling directions */
    postDirections: string;

    /** Current room/conversation ID */
    roomId: UUID;

    /** Optional agent name */
    agentName?: string;

    /** Optional message sender name */
    senderName?: string;

    /** String representation of conversation actors */
    actors: string;

    /** Optional array of actor objects */
    actorsData?: Actor[];

    /** Optional string representation of goals */
    goals?: string;

    /** Optional array of goal objects */
    goalsData?: Goal[];

    /** Recent message history as string */
    recentMessages: string;

    /** Recent message objects */
    recentMessagesData: Memory[];

    /** Optional valid action names */
    actionNames?: string;

    /** Optional action descriptions */
    actions?: string;

    /** Optional action objects */
    actionsData?: Action[];

    /** Optional action examples */
    actionExamples?: string;

    /** Optional provider descriptions */
    providers?: string;

    /** Optional response content */
    responseData?: Content;

    /** Optional recent interaction objects */
    recentInteractionsData?: Memory[];

    /** Optional recent interactions string */
    recentInteractions?: string;

    /** Optional formatted conversation */
    formattedConversation?: string;

    /** Optional formatted knowledge */
    knowledge?: string;
    /** Optional knowledge data */
    knowledgeData?: KnowledgeItem[];
    /** Optional knowledge data */
    ragKnowledgeData?: RAGKnowledgeItem[];

    /** Additional dynamic properties */
    [key: string]: unknown;
}

/**
 * Represents a stored memory/message
 */
export interface Memory {
    /** Optional unique identifier */
    id?: UUID;

    /** Associated user ID */
    userId: UUID;

    /** Associated agent ID */
    agentId: UUID;

    /** Optional creation timestamp */
    createdAt?: number;

    /** Memory content */
    content: Content;

    /** Optional embedding vector */
    embedding?: number[];

    /** Associated room ID */
    roomId: UUID;

    /** Whether memory is unique */
    unique?: boolean;

    /** Embedding similarity score */
    similarity?: number;
}

/**
 * Example message for demonstration
 */
export interface MessageExample {
    /** Associated user */
    user: string;

    /** Message content */
    content: Content;
}

/**
 * Handler function type for processing messages
 */
export type Handler = (
    runtime: IAgentRuntime,
    message: Memory,
    state?: State,
    options?: { [key: string]: unknown },
    callback?: HandlerCallback
) => Promise<unknown>;

/**
 * Callback function type for handlers
 */
export type HandlerCallback = (
    response: Content,
    files?: any
) => Promise<Memory[]>;

/**
 * Validator function type for actions/evaluators
 */
export type Validator = (
    runtime: IAgentRuntime,
    message: Memory,
    state?: State
) => Promise<boolean>;

/**
 * Represents an action the agent can perform
 */
export interface Action {
    /** Similar action descriptions */
    similes: string[];

    /** Detailed description */
    description: string;

    /** Example usages */
    examples: ActionExample[][];

    /** Handler function */
    handler: Handler;

    /** Action name */
    name: string;

    /** Validation function */
    validate: Validator;

    /** Whether to suppress the initial message when this action is used */
    suppressInitialMessage?: boolean;
}

/**
 * Example for evaluating agent behavior
 */
export interface EvaluationExample {
    /** Evaluation context */
    context: string;

    /** Example messages */
    messages: Array<ActionExample>;

    /** Expected outcome */
    outcome: string;
}

/**
 * Evaluator for assessing agent responses
 */
export interface Evaluator {
    /** Whether to always run */
    alwaysRun?: boolean;

    /** Detailed description */
    description: string;

    /** Similar evaluator descriptions */
    similes: string[];

    /** Example evaluations */
    examples: EvaluationExample[];

    /** Handler function */
    handler: Handler;

    /** Evaluator name */
    name: string;

    /** Validation function */
    validate: Validator;
}

/**
 * Provider for external data/services
 */
export interface Provider {
    /** Data retrieval function */
    get: (
        runtime: IAgentRuntime,
        message: Memory,
        state?: State
    ) => Promise<any>;
}

/**
 * Represents a relationship between users
 */
export interface Relationship {
    /** Unique identifier */
    id: UUID;

    /** First user ID */
    userA: UUID;

    /** Second user ID */
    userB: UUID;

    /** Primary user ID */
    userId: UUID;

    /** Associated room ID */
    roomId: UUID;

    /** Relationship status */
    status: string;

    /** Optional creation timestamp */
    createdAt?: string;
}

/**
 * Represents a user account
 */
export interface Account {
    /** Unique identifier */
    id: UUID;

    /** Display name */
    name: string;

    /** Username */
    username: string;

    /** Optional additional details */
    details?: { [key: string]: any };

    /** Optional email */
    email?: string;

    /** Optional avatar URL */
    avatarUrl?: string;
}

/**
 * Room participant with account details
 */
export interface Participant {
    /** Unique identifier */
    id: UUID;

    /** Associated account */
    account: Account;
}

/**
 * Represents a conversation room
 */
export interface Room {
    /** Unique identifier */
    id: UUID;

    /** Room participants */
    participants: Participant[];
}

/**
 * Represents a media attachment
 */
export type Media = {
    /** Unique identifier */
    id: string;

    /** Media URL */
    url: string;

    /** Media title */
    title: string;

    /** Media source */
    source: string;

    /** Media description */
    description: string;

    /** Text content */
    text: string;

    /** Content type */
    contentType?: string;
};

/**
 * Client interface for platform connections
 */
export type Client = {
    /** Start client connection */
    start: (runtime: IAgentRuntime) => Promise<unknown>;

    /** Stop client connection */
    stop: (runtime: IAgentRuntime) => Promise<unknown>;
};

/**
 * Plugin for extending agent functionality
 */
export type Plugin = {
    /** Plugin name */
    name: string;

    /** Plugin description */
    description: string;

    /** Optional actions */
    actions?: Action[];

    /** Optional providers */
    providers?: Provider[];

    /** Optional evaluators */
    evaluators?: Evaluator[];

    /** Optional services */
    services?: Service[];

    /** Optional clients */
    clients?: Client[];
};

/**
 * Available client platforms
 */
export enum Clients {
    DISCORD = "discord",
    DIRECT = "direct",
    TWITTER = "twitter",
    TELEGRAM = "telegram",
    FARCASTER = "farcaster",
    LENS = "lens",
    AUTO = "auto",
    SLACK = "slack",
}

export interface IAgentConfig {
    [key: string]: string;
}

export type TelemetrySettings = {
    /**
     * Enable or disable telemetry. Disabled by default while experimental.
     */
    isEnabled?: boolean;
    /**
     * Enable or disable input recording. Enabled by default.
     *
     * You might want to disable input recording to avoid recording sensitive
     * information, to reduce data transfers, or to increase performance.
     */
    recordInputs?: boolean;
    /**
     * Enable or disable output recording. Enabled by default.
     *
     * You might want to disable output recording to avoid recording sensitive
     * information, to reduce data transfers, or to increase performance.
     */
    recordOutputs?: boolean;
    /**
     * Identifier for this function. Used to group telemetry data by function.
     */
    functionId?: string;
};

export interface ModelConfiguration {
    temperature?: number;
    max_response_length?: number;
    frequency_penalty?: number;
    presence_penalty?: number;
    maxInputTokens?: number;
    experimental_telemetry?: TelemetrySettings;
}

/**
 * Configuration for an agent character
 */
export type Character = {
    /** Optional unique identifier */
    id?: UUID;

    /** Character name */
    name: string;

    /** Optional username */
    username?: string;

    /** Optional system prompt */
    system?: string;

    /** Model provider to use */
    modelProvider: ModelProviderName;

    /** Image model provider to use, if different from modelProvider */
    imageModelProvider?: ModelProviderName;

    /** Optional model endpoint override */
    modelEndpointOverride?: string;

    /** Optional prompt templates */
    templates?: {
        goalsTemplate?: string;
        factsTemplate?: string;
        messageHandlerTemplate?: string;
        shouldRespondTemplate?: string;
        continueMessageHandlerTemplate?: string;
        evaluationTemplate?: string;
        twitterSearchTemplate?: string;
        twitterActionTemplate?: string;
        twitterPostTemplate?: string;
        twitterMessageHandlerTemplate?: string;
        twitterShouldRespondTemplate?: string;
        farcasterPostTemplate?: string;
        lensPostTemplate?: string;
        farcasterMessageHandlerTemplate?: string;
        lensMessageHandlerTemplate?: string;
        farcasterShouldRespondTemplate?: string;
        lensShouldRespondTemplate?: string;
        telegramMessageHandlerTemplate?: string;
        telegramShouldRespondTemplate?: string;
        discordVoiceHandlerTemplate?: string;
        discordShouldRespondTemplate?: string;
        discordMessageHandlerTemplate?: string;
        slackMessageHandlerTemplate?: string;
        slackShouldRespondTemplate?: string;
    };

    /** Character biography */
    bio: string | string[];

    /** Character background lore */
    lore: string[];

    /** Example messages */
    messageExamples: MessageExample[][];

    /** Example posts */
    postExamples: string[];

    /** Known topics */
    topics: string[];

    /** Character traits */
    adjectives: string[];

    /** Optional knowledge base */
    knowledge?: (string | { path: string; shared?: boolean })[];

    /** Supported client platforms */
    clients: Clients[];

    /** Available plugins */
    plugins: Plugin[];

    /** Optional configuration */
    settings?: {
        secrets?: { [key: string]: string };
        intiface?: boolean;
        imageSettings?: {
            steps?: number;
            width?: number;
            height?: number;
            negativePrompt?: string;
            numIterations?: number;
            guidanceScale?: number;
            seed?: number;
            modelId?: string;
            jobId?: string;
            count?: number;
            stylePreset?: string;
            hideWatermark?: boolean;
        };
        voice?: {
            model?: string; // For VITS
            url?: string; // Legacy VITS support
            elevenlabs?: {
                // New structured ElevenLabs config
                voiceId: string;
                model?: string;
                stability?: string;
                similarityBoost?: string;
                style?: string;
                useSpeakerBoost?: string;
            };
        };
        model?: string;
        modelConfig?: ModelConfiguration;
        embeddingModel?: string;
        chains?: {
            evm?: any[];
            solana?: any[];
            [key: string]: any[];
        };
<<<<<<< HEAD
        ragKnowledge?: boolean;
=======
        transcription?: TranscriptionProvider;
>>>>>>> 961e3424
    };

    /** Optional client-specific config */
    clientConfig?: {
        discord?: {
            shouldIgnoreBotMessages?: boolean;
            shouldIgnoreDirectMessages?: boolean;
            shouldRespondOnlyToMentions?: boolean;
            messageSimilarityThreshold?: number;
            isPartOfTeam?: boolean;
            teamAgentIds?: string[];
            teamLeaderId?: string;
            teamMemberInterestKeywords?: string[];
        };
        telegram?: {
            shouldIgnoreBotMessages?: boolean;
            shouldIgnoreDirectMessages?: boolean;
            shouldRespondOnlyToMentions?: boolean;
            shouldOnlyJoinInAllowedGroups?: boolean;
            allowedGroupIds?: string[];
            messageSimilarityThreshold?: number;
            isPartOfTeam?: boolean;
            teamAgentIds?: string[];
            teamLeaderId?: string;
            teamMemberInterestKeywords?: string[];
        };
        slack?: {
            shouldIgnoreBotMessages?: boolean;
            shouldIgnoreDirectMessages?: boolean;
        };
        gitbook?: {
            keywords?: {
                projectTerms?: string[];
                generalQueries?: string[];
            };
            documentTriggers?: string[];
        };
    };

    /** Writing style guides */
    style: {
        all: string[];
        chat: string[];
        post: string[];
    };

    /** Optional Twitter profile */
    twitterProfile?: {
        id: string;
        username: string;
        screenName: string;
        bio: string;
        nicknames?: string[];
    };
    /** Optional NFT prompt */
    nft?: {
        prompt: string;
    };
};

/**
 * Interface for database operations
 */
export interface IDatabaseAdapter {
    /** Database instance */
    db: any;

    /** Optional initialization */
    init(): Promise<void>;

    /** Close database connection */
    close(): Promise<void>;

    /** Get account by ID */
    getAccountById(userId: UUID): Promise<Account | null>;

    /** Create new account */
    createAccount(account: Account): Promise<boolean>;

    /** Get memories matching criteria */
    getMemories(params: {
        roomId: UUID;
        count?: number;
        unique?: boolean;
        tableName: string;
        agentId: UUID;
        start?: number;
        end?: number;
    }): Promise<Memory[]>;

    getMemoryById(id: UUID): Promise<Memory | null>;

    getMemoriesByRoomIds(params: {
        tableName: string;
        agentId: UUID;
        roomIds: UUID[];
    }): Promise<Memory[]>;

    getCachedEmbeddings(params: {
        query_table_name: string;
        query_threshold: number;
        query_input: string;
        query_field_name: string;
        query_field_sub_name: string;
        query_match_count: number;
    }): Promise<{ embedding: number[]; levenshtein_score: number }[]>;

    log(params: {
        body: { [key: string]: unknown };
        userId: UUID;
        roomId: UUID;
        type: string;
    }): Promise<void>;

    getActorDetails(params: { roomId: UUID }): Promise<Actor[]>;

    searchMemories(params: {
        tableName: string;
        agentId: UUID;
        roomId: UUID;
        embedding: number[];
        match_threshold: number;
        match_count: number;
        unique: boolean;
    }): Promise<Memory[]>;

    updateGoalStatus(params: {
        goalId: UUID;
        status: GoalStatus;
    }): Promise<void>;

    searchMemoriesByEmbedding(
        embedding: number[],
        params: {
            match_threshold?: number;
            count?: number;
            roomId?: UUID;
            agentId?: UUID;
            unique?: boolean;
            tableName: string;
        }
    ): Promise<Memory[]>;

    createMemory(
        memory: Memory,
        tableName: string,
        unique?: boolean
    ): Promise<void>;

    removeMemory(memoryId: UUID, tableName: string): Promise<void>;

    removeAllMemories(roomId: UUID, tableName: string): Promise<void>;

    countMemories(
        roomId: UUID,
        unique?: boolean,
        tableName?: string
    ): Promise<number>;

    getGoals(params: {
        agentId: UUID;
        roomId: UUID;
        userId?: UUID | null;
        onlyInProgress?: boolean;
        count?: number;
    }): Promise<Goal[]>;

    updateGoal(goal: Goal): Promise<void>;

    createGoal(goal: Goal): Promise<void>;

    removeGoal(goalId: UUID): Promise<void>;

    removeAllGoals(roomId: UUID): Promise<void>;

    getRoom(roomId: UUID): Promise<UUID | null>;

    createRoom(roomId?: UUID): Promise<UUID>;

    removeRoom(roomId: UUID): Promise<void>;

    getRoomsForParticipant(userId: UUID): Promise<UUID[]>;

    getRoomsForParticipants(userIds: UUID[]): Promise<UUID[]>;

    addParticipant(userId: UUID, roomId: UUID): Promise<boolean>;

    removeParticipant(userId: UUID, roomId: UUID): Promise<boolean>;

    getParticipantsForAccount(userId: UUID): Promise<Participant[]>;

    getParticipantsForRoom(roomId: UUID): Promise<UUID[]>;

    getParticipantUserState(
        roomId: UUID,
        userId: UUID
    ): Promise<"FOLLOWED" | "MUTED" | null>;

    setParticipantUserState(
        roomId: UUID,
        userId: UUID,
        state: "FOLLOWED" | "MUTED" | null
    ): Promise<void>;

    createRelationship(params: { userA: UUID; userB: UUID }): Promise<boolean>;

    getRelationship(params: {
        userA: UUID;
        userB: UUID;
    }): Promise<Relationship | null>;

    getRelationships(params: { userId: UUID }): Promise<Relationship[]>;

    getKnowledge(params: {
        id?: UUID;
        agentId: UUID;
        limit?: number;
        query?: string;
        conversationContext?: string;
    }): Promise<RAGKnowledgeItem[]>;

    searchKnowledge(params: {
        agentId: UUID;
        embedding: Float32Array;
        match_threshold: number;
        match_count: number;
        searchText?: string;
    }): Promise<RAGKnowledgeItem[]>;

    createKnowledge(knowledge: RAGKnowledgeItem): Promise<void>;
    removeKnowledge(id: UUID): Promise<void>;
    clearKnowledge(agentId: UUID, shared?: boolean): Promise<void>;
}

export interface IDatabaseCacheAdapter {
    getCache(params: {
        agentId: UUID;
        key: string;
    }): Promise<string | undefined>;

    setCache(params: {
        agentId: UUID;
        key: string;
        value: string;
    }): Promise<boolean>;

    deleteCache(params: { agentId: UUID; key: string }): Promise<boolean>;
}

export interface IMemoryManager {
    runtime: IAgentRuntime;
    tableName: string;
    constructor: Function;

    addEmbeddingToMemory(memory: Memory): Promise<Memory>;

    getMemories(opts: {
        roomId: UUID;
        count?: number;
        unique?: boolean;
        start?: number;
        end?: number;
    }): Promise<Memory[]>;

    getCachedEmbeddings(
        content: string
    ): Promise<{ embedding: number[]; levenshtein_score: number }[]>;

    getMemoryById(id: UUID): Promise<Memory | null>;
    getMemoriesByRoomIds(params: { roomIds: UUID[] }): Promise<Memory[]>;
    searchMemoriesByEmbedding(
        embedding: number[],
        opts: {
            match_threshold?: number;
            count?: number;
            roomId: UUID;
            unique?: boolean;
        }
    ): Promise<Memory[]>;

    createMemory(memory: Memory, unique?: boolean): Promise<void>;

    removeMemory(memoryId: UUID): Promise<void>;

    removeAllMemories(roomId: UUID): Promise<void>;

    countMemories(roomId: UUID, unique?: boolean): Promise<number>;
}

export interface IRAGKnowledgeManager {
    runtime: IAgentRuntime;
    tableName: string;

    getKnowledge(params: {
        query?: string;
        id?: UUID;
        limit?: number;
        conversationContext?: string;
        agentId?: UUID;
    }): Promise<RAGKnowledgeItem[]>;
    createKnowledge(item: RAGKnowledgeItem): Promise<void>;
    removeKnowledge(id: UUID): Promise<void>;
    searchKnowledge(params: {
        agentId: UUID;
        embedding: Float32Array | number[];
        match_threshold?: number;
        match_count?: number;
        searchText?: string;
    }): Promise<RAGKnowledgeItem[]>;
    clearKnowledge(shared?: boolean): Promise<void>;
    processFile(file: {
        path: string;
        content: string;
        type: 'pdf' | 'md' | 'txt',
        isShared: boolean;
    }): Promise<void>;
}

export type CacheOptions = {
    expires?: number;
};

export enum CacheStore {
    REDIS = "redis",
    DATABASE = "database",
    FILESYSTEM = "filesystem",
}

export interface ICacheManager {
    get<T = unknown>(key: string): Promise<T | undefined>;
    set<T>(key: string, value: T, options?: CacheOptions): Promise<void>;
    delete(key: string): Promise<void>;
}

export abstract class Service {
    private static instance: Service | null = null;

    static get serviceType(): ServiceType {
        throw new Error("Service must implement static serviceType getter");
    }

    public static getInstance<T extends Service>(): T {
        if (!Service.instance) {
            Service.instance = new (this as any)();
        }
        return Service.instance as T;
    }

    get serviceType(): ServiceType {
        return (this.constructor as typeof Service).serviceType;
    }

    // Add abstract initialize method that must be implemented by derived classes
    abstract initialize(runtime: IAgentRuntime): Promise<void>;
}

export interface IAgentRuntime {
    // Properties
    agentId: UUID;
    serverUrl: string;
    databaseAdapter: IDatabaseAdapter;
    token: string | null;
    modelProvider: ModelProviderName;
    imageModelProvider: ModelProviderName;
    character: Character;
    providers: Provider[];
    actions: Action[];
    evaluators: Evaluator[];
    plugins: Plugin[];

    fetch?: typeof fetch | null;

    messageManager: IMemoryManager;
    descriptionManager: IMemoryManager;
    documentsManager: IMemoryManager;
    knowledgeManager: IMemoryManager;
    ragKnowledgeManager: IRAGKnowledgeManager;
    loreManager: IMemoryManager;

    cacheManager: ICacheManager;

    services: Map<ServiceType, Service>;
    // any could be EventEmitter
    // but I think the real solution is forthcoming as a base client interface
    clients: Record<string, any>;

    initialize(): Promise<void>;

    registerMemoryManager(manager: IMemoryManager): void;

    getMemoryManager(name: string): IMemoryManager | null;

    getService<T extends Service>(service: ServiceType): T | null;

    registerService(service: Service): void;

    getSetting(key: string): string | null;

    // Methods
    getConversationLength(): number;

    processActions(
        message: Memory,
        responses: Memory[],
        state?: State,
        callback?: HandlerCallback
    ): Promise<void>;

    evaluate(
        message: Memory,
        state?: State,
        didRespond?: boolean,
        callback?: HandlerCallback
    ): Promise<string[]>;

    ensureParticipantExists(userId: UUID, roomId: UUID): Promise<void>;

    ensureUserExists(
        userId: UUID,
        userName: string | null,
        name: string | null,
        source: string | null
    ): Promise<void>;

    registerAction(action: Action): void;

    ensureConnection(
        userId: UUID,
        roomId: UUID,
        userName?: string,
        userScreenName?: string,
        source?: string
    ): Promise<void>;

    ensureParticipantInRoom(userId: UUID, roomId: UUID): Promise<void>;

    ensureRoomExists(roomId: UUID): Promise<void>;

    composeState(
        message: Memory,
        additionalKeys?: { [key: string]: unknown }
    ): Promise<State>;

    updateRecentMessageState(state: State): Promise<State>;
}

export interface IImageDescriptionService extends Service {
    describeImage(
        imageUrl: string
    ): Promise<{ title: string; description: string }>;
}

export interface ITranscriptionService extends Service {
    transcribeAttachment(audioBuffer: ArrayBuffer): Promise<string | null>;
    transcribeAttachmentLocally(
        audioBuffer: ArrayBuffer
    ): Promise<string | null>;
    transcribe(audioBuffer: ArrayBuffer): Promise<string | null>;
    transcribeLocally(audioBuffer: ArrayBuffer): Promise<string | null>;
}

export interface IVideoService extends Service {
    isVideoUrl(url: string): boolean;
    fetchVideoInfo(url: string): Promise<Media>;
    downloadVideo(videoInfo: Media): Promise<string>;
    processVideo(url: string, runtime: IAgentRuntime): Promise<Media>;
}

export interface ITextGenerationService extends Service {
    initializeModel(): Promise<void>;
    queueMessageCompletion(
        context: string,
        temperature: number,
        stop: string[],
        frequency_penalty: number,
        presence_penalty: number,
        max_tokens: number
    ): Promise<any>;
    queueTextCompletion(
        context: string,
        temperature: number,
        stop: string[],
        frequency_penalty: number,
        presence_penalty: number,
        max_tokens: number
    ): Promise<string>;
    getEmbeddingResponse(input: string): Promise<number[] | undefined>;
}

export interface IBrowserService extends Service {
    closeBrowser(): Promise<void>;
    getPageContent(
        url: string,
        runtime: IAgentRuntime
    ): Promise<{ title: string; description: string; bodyContent: string }>;
}

export interface ISpeechService extends Service {
    getInstance(): ISpeechService;
    generate(runtime: IAgentRuntime, text: string): Promise<Readable>;
}

export interface IPdfService extends Service {
    getInstance(): IPdfService;
    convertPdfToText(pdfBuffer: Buffer): Promise<string>;
}

export interface IAwsS3Service extends Service {
    uploadFile(
        imagePath: string,
        subDirectory: string,
        useSignedUrl: boolean,
        expiresIn: number
    ): Promise<{
        success: boolean;
        url?: string;
        error?: string;
    }>;
    generateSignedUrl(fileName: string, expiresIn: number): Promise<string>;
}

export type SearchImage = {
    url: string;
    description?: string;
};

export type SearchResult = {
    title: string;
    url: string;
    content: string;
    rawContent?: string;
    score: number;
    publishedDate?: string;
};

export type SearchResponse = {
    answer?: string;
    query: string;
    responseTime: number;
    images: SearchImage[];
    results: SearchResult[];
};

export enum ServiceType {
    IMAGE_DESCRIPTION = "image_description",
    TRANSCRIPTION = "transcription",
    VIDEO = "video",
    TEXT_GENERATION = "text_generation",
    BROWSER = "browser",
    SPEECH_GENERATION = "speech_generation",
    PDF = "pdf",
    INTIFACE = "intiface",
    AWS_S3 = "aws_s3",
    BUTTPLUG = "buttplug",
    SLACK = "slack",
}

export enum LoggingLevel {
    DEBUG = "debug",
    VERBOSE = "verbose",
    NONE = "none",
}

export type KnowledgeItem = {
    id: UUID;
    content: Content;
};

export interface RAGKnowledgeItem {
    id: UUID;
    agentId: UUID;
    content: {
        text: string;
        metadata?: {
            isMain?: boolean;
            isChunk?: boolean;
            originalId?: UUID;
            chunkIndex?: number;
            source?: string;
            type?: string;
            isShared?: boolean;
            [key: string]: unknown;
        };
    };
    embedding?: Float32Array;
    createdAt?: number;
    similarity?: number;
    score?: number;
}

export interface ActionResponse {
    like: boolean;
    retweet: boolean;
    quote?: boolean;
    reply?: boolean;
}

export interface ISlackService extends Service {
    client: any;
}

export enum TranscriptionProvider {
    OpenAI = "openai",
    Deepgram = "deepgram",
    Local = "local",
}<|MERGE_RESOLUTION|>--- conflicted
+++ resolved
@@ -786,11 +786,8 @@
             solana?: any[];
             [key: string]: any[];
         };
-<<<<<<< HEAD
+        transcription?: TranscriptionProvider;
         ragKnowledge?: boolean;
-=======
-        transcription?: TranscriptionProvider;
->>>>>>> 961e3424
     };
 
     /** Optional client-specific config */
