name: Release

# This workflow handles version bumping and publishing for new releases
#
# Rollback Strategy:
# - If publishing fails after version update, the version files are NOT committed
# - This prevents version drift between git and npm
# - To retry: Fix the issue and re-run the workflow
# - Version updates are only committed after successful npm publish

on:
  release:
    types: [created]
  workflow_dispatch:

jobs:
  release:
    runs-on: ubuntu-latest
    permissions:
      contents: write
      pull-requests: write
    steps:
      - name: Checkout main branch
        uses: actions/checkout@v4
        with:
          ref: main # Assumes releases are created from main
          fetch-depth: 0

      - name: Check initial git status
        run: |
          echo "Initial git status after checkout:"
          git status --porcelain
          echo ""
          echo "Current version in lerna.json:"
          cat lerna.json | grep '"version"' | cut -d'"' -f4
          echo ""
          echo "Current versions in key packages:"
          for pkg in core server cli client; do
            echo -n "  $pkg: "
            cat packages/$pkg/package.json | grep '"version"' | head -1 | cut -d'"' -f4
          done

      - uses: actions/setup-node@v4
        with:
          node-version: '23'

      - uses: oven-sh/setup-bun@v2

      - name: 'Setup npm for npmjs'
        run: |
          npm config set registry https://registry.npmjs.org/
          echo "//registry.npmjs.org/:_authToken=${{ secrets.NPM_TOKEN }}" > ~/.npmrc

      - name: Install Protobuf Compiler
        run: sudo apt-get install -y protobuf-compiler

      - name: Install dependencies
        run: bun install

      - name: Reset any installation changes
        run: |
          # Show current git status for debugging
          echo "Git status after install:"
          git status --porcelain

          # Check if bun.lock has meaningful changes (not just timestamp updates)
          if git diff --name-only | grep -q "bun.lock"; then
            echo "bun.lock has changes, checking if they're significant..."
            # If the diff is only timestamp/metadata changes, reset it
            if git diff bun.lock | grep -E "^[\+\-]" | grep -vE "(resolved|integrity|modified)" | wc -l | grep -q "^0$"; then
              echo "Only metadata changes in bun.lock, resetting..."
              git checkout -- bun.lock || true
            else
              echo "bun.lock has significant changes, preserving them"
            fi
          fi

      - name: Commit any remaining changes from install
        run: |
          git config user.name "github-actions[bot]"
          git config user.email "github-actions[bot]@users.noreply.github.com"

          # Check if there are any changes to commit
          if ! git diff --quiet || ! git diff --cached --quiet; then
            echo "Committing changes from install step..."
            # Only add specific files that might be modified by install
            git add package.json packages/*/package.json .npmrc 2>/dev/null || true

            # If bun.lock has real changes (preserved from earlier step), add it
            if git status --porcelain | grep -q "M bun.lock"; then
              echo "Adding preserved bun.lock changes"
              git add bun.lock
            fi

            # Commit only if there are staged changes
            if ! git diff --cached --quiet; then
              git commit -m "chore: temporary commit for install changes" || true
            fi
          else
            echo "No changes to commit"
          fi

      - name: Check format
        run: bun run format:check

      - name: Run lint
        run: bun run lint

      - name: Update Package Versions
        id: version
        run: |
          # Get version from the release tag that triggered the workflow
          LATEST_TAG=${{ github.ref_name }}
          VERSION=${LATEST_TAG#v}
          echo "VERSION=$VERSION" >> $GITHUB_ENV

          echo "Updating all packages to version: $VERSION"
          # Update versions in all package.json files WITHOUT publishing
          # Using --no-git-tag-version to prevent automatic git operations
          # Note: Any temporary commits from earlier steps will be preserved
          npx lerna version $VERSION --exact --yes --no-git-tag-version --no-push --force-publish
        env:
          GITHUB_TOKEN: ${{ secrets.GITHUB_TOKEN }}

      - name: Validate version update
        run: |
          echo "Verifying version was updated correctly..."
          LERNA_VERSION=$(cat lerna.json | grep '"version"' | cut -d'"' -f4)
          if [ "$LERNA_VERSION" != "${{ env.VERSION }}" ]; then
            echo "❌ Version mismatch in lerna.json: expected ${{ env.VERSION }}, got $LERNA_VERSION"
            exit 1
          fi

          # Check a few package.json files to ensure they were updated
          for pkg in core server cli client; do
            PKG_VERSION=$(cat packages/$pkg/package.json | grep '"version"' | head -1 | cut -d'"' -f4)
            if [ "$PKG_VERSION" != "${{ env.VERSION }}" ]; then
              echo "❌ Version mismatch in packages/$pkg/package.json: expected ${{ env.VERSION }}, got $PKG_VERSION"
              exit 1
            fi
          done

          echo "✅ All versions updated correctly to ${{ env.VERSION }}"

      - name: Build packages
        run: |
          echo "Building packages with version: ${{ env.VERSION }}"
          bun run build

      - name: Publish Packages
        id: publish
        run: |
          echo "Publishing version: ${{ env.VERSION }}"

          # Configure git for commits
          git config user.name "github-actions[bot]"
          git config user.email "github-actions[bot]@users.noreply.github.com"

          # Create a temporary commit to satisfy Lerna's clean working tree requirement
          # This commit will be amended later with the proper message
          git add lerna.json package.json packages/*/package.json
          git commit -m "temp: version bump for publishing"

          # Store the commit SHA so we can reset if needed
          TEMP_COMMIT=$(git rev-parse HEAD)
          echo "temp_commit=$TEMP_COMMIT" >> $GITHUB_OUTPUT

          # Publish the already-built packages
          # Store the result to check if publishing succeeded
          if npx lerna publish from-package --yes --dist-tag latest --no-private --no-git-reset --no-verify-access; then
            echo "publish_success=true" >> $GITHUB_OUTPUT
            echo "✅ Successfully published all packages"
          else
            echo "publish_success=false" >> $GITHUB_OUTPUT
            echo "❌ Failed to publish some packages"
            # Reset to before the temporary commit since publishing failed
            git reset --hard HEAD~1
            exit 1
          fi
        env:
          NODE_AUTH_TOKEN: ${{ secrets.NPM_TOKEN }}

      - name: Commit and Push Version Bump
        if: success() && steps.publish.outputs.publish_success == 'true'
        run: |
          # Reset to before temporary commit
          git reset --soft HEAD~1

          git config user.name "github-actions[bot]"
          git config user.email "github-actions[bot]@users.noreply.github.com"

          # Add only the files that should have version changes
          git add lerna.json
          git add package.json
          git add packages/*/package.json

          # Also add lock file if it has meaningful changes
          if git status --porcelain | grep -q "bun.lock"; then
            echo "Adding bun.lock to commit"
            git add bun.lock
          fi

          # Check if there are changes to commit
          if git diff --staged --quiet; then
            echo "No version changes to commit."
          else
            git commit -m "chore(release): bump versions to v${{ env.VERSION }}"
            git push origin main
          fi

<<<<<<< HEAD
      - name: Merge main to develop
        run: |
          # Fetch the latest develop branch
          git fetch origin develop:develop

          # Checkout develop branch
          git checkout develop

          # Merge main into develop
          git merge main --no-ff -m "chore: merge main to develop for v${{ env.VERSION }} release"

          # Push the updated develop branch
          git push origin develop
=======
      
>>>>>>> b2641308
<|MERGE_RESOLUTION|>--- conflicted
+++ resolved
@@ -208,20 +208,4 @@
             git push origin main
           fi
 
-<<<<<<< HEAD
-      - name: Merge main to develop
-        run: |
-          # Fetch the latest develop branch
-          git fetch origin develop:develop
-
-          # Checkout develop branch
-          git checkout develop
-
-          # Merge main into develop
-          git merge main --no-ff -m "chore: merge main to develop for v${{ env.VERSION }} release"
-
-          # Push the updated develop branch
-          git push origin develop
-=======
-      
->>>>>>> b2641308
+      